--- conflicted
+++ resolved
@@ -68,11 +68,7 @@
 file_system = { path = "../file_system" }
 futures = "0.3"
 futures-util = { version = "0.3", default-features = false, features = ["io"] }
-<<<<<<< HEAD
-grpcio = { version = "0.7" }
-=======
-grpcio = { version = "0.8",  default-features = false, features = ["openssl-vendored"] }
->>>>>>> 47e03ae7
+grpcio = { version = "0.8",  default-features = false }
 hex = "0.4"
 keys = { path = "../keys", default-features = false }
 kvproto = { git = "https://github.com/pingcap/kvproto.git", default-features = false }
