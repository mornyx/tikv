--- conflicted
+++ resolved
@@ -11,16 +11,13 @@
 default = ["test-engine-kv-rocksdb", "test-engine-raft-raft-engine"]
 failpoints = ["fail/failpoints"]
 testexport = []
-<<<<<<< HEAD
 test-raftstore-proxy = []
-=======
 test-engine-kv-rocksdb = [
   "engine_test/test-engine-kv-rocksdb"
 ]
 test-engine-raft-raft-engine = [
   "engine_test/test-engine-raft-raft-engine"
 ]
->>>>>>> 080d0868
 test-engines-rocksdb = [
   "engine_test/test-engines-rocksdb",
 ]
@@ -55,12 +52,9 @@
 futures = "0.3"
 futures-util = { version = "0.3.1", default-features = false, features = ["io"] }
 getset = "0.1"
-<<<<<<< HEAD
 into_other = { path = "../into_other",  default-features = false }
-=======
 grpcio-health = { version = "0.10", default-features = false, features = ["protobuf-codec"] }
 into_other = { path = "../into_other", default-features = false }
->>>>>>> 080d0868
 itertools = "0.10"
 keys = { path = "../keys", default-features = false }
 kvproto = { git = "https://github.com/pingcap/kvproto.git" }
@@ -98,20 +92,9 @@
 uuid = { version = "0.8.1", features = ["serde", "v4"] }
 yatp = { git = "https://github.com/tikv/yatp.git", branch = "master" }
 
-<<<<<<< HEAD
-# Should be [dev-dependencies] but we need to control the features
-# https://github.com/rust-lang/cargo/issues/6915
-engine_test = { path = "../engine_test", default-features = false }
-
-engine_rocks = { path = "../engine_rocks", default-features = false }
-
-[dev-dependencies]
-encryption_export = { path = "../encryption/export", default-features = false }
-=======
 [dev-dependencies]
 encryption_export = { path = "../encryption/export", default-features = false }
 engine_panic = { path = "../engine_panic", default-features = false }
 engine_rocks = { path = "../engine_rocks", default-features = false }
->>>>>>> 080d0868
 panic_hook = { path = "../panic_hook" }
 test_sst_importer = { path = "../test_sst_importer", default-features = false }