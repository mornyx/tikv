// Copyright 2016 TiKV Project Authors. Licensed under Apache-2.0.

use std::convert::AsRef;
use std::option::Option;
use std::sync::atomic::{AtomicU64, Ordering as AtomicOrdering};
use std::sync::Arc;
use std::{fmt, u64};

use engine_rocks::{set_perf_level, PerfContext, PerfLevel};
use kvproto::kvrpcpb::KeyRange;
use kvproto::metapb::{self, PeerRole};
use kvproto::raft_cmdpb::{AdminCmdType, ChangePeerRequest, ChangePeerV2Request, RaftCmdRequest};
use protobuf::{self, Message};
use raft::eraftpb::{self, ConfChangeType, ConfState, MessageType};
use raft::INVALID_INDEX;
use raft_proto::ConfChangeI;
use tikv_util::collections::HashMap;
use tikv_util::time::monotonic_raw_now;
use time::{Duration, Timespec};

use super::peer_storage;
use crate::{Error, Result};
use tikv_util::Either;

pub fn find_peer(region: &metapb::Region, store_id: u64) -> Option<&metapb::Peer> {
    region
        .get_peers()
        .iter()
        .find(|&p| p.get_store_id() == store_id)
}

pub fn find_peer_mut(region: &mut metapb::Region, store_id: u64) -> Option<&mut metapb::Peer> {
    region
        .mut_peers()
        .iter_mut()
        .find(|p| p.get_store_id() == store_id)
}

pub fn remove_peer(region: &mut metapb::Region, store_id: u64) -> Option<metapb::Peer> {
    region
        .get_peers()
        .iter()
        .position(|x| x.get_store_id() == store_id)
        .map(|i| region.mut_peers().remove(i))
}

// a helper function to create peer easily.
pub fn new_peer(store_id: u64, peer_id: u64) -> metapb::Peer {
    let mut peer = metapb::Peer::default();
    peer.set_store_id(store_id);
    peer.set_id(peer_id);
    peer.set_role(PeerRole::Voter);
    peer
}

// a helper function to create learner peer easily.
pub fn new_learner_peer(store_id: u64, peer_id: u64) -> metapb::Peer {
    let mut peer = metapb::Peer::default();
    peer.set_store_id(store_id);
    peer.set_id(peer_id);
    peer.set_role(PeerRole::Learner);
    peer
}

/// Check if key in region range (`start_key`, `end_key`).
pub fn check_key_in_region_exclusive(key: &[u8], region: &metapb::Region) -> Result<()> {
    let end_key = region.get_end_key();
    let start_key = region.get_start_key();
    if start_key < key && (key < end_key || end_key.is_empty()) {
        Ok(())
    } else {
        Err(Error::KeyNotInRegion(key.to_vec(), region.clone()))
    }
}

/// Check if key in region range [`start_key`, `end_key`].
pub fn check_key_in_region_inclusive(key: &[u8], region: &metapb::Region) -> Result<()> {
    let end_key = region.get_end_key();
    let start_key = region.get_start_key();
    if key >= start_key && (end_key.is_empty() || key <= end_key) {
        Ok(())
    } else {
        Err(Error::KeyNotInRegion(key.to_vec(), region.clone()))
    }
}

/// Check if key in region range [`start_key`, `end_key`).
pub fn check_key_in_region(key: &[u8], region: &metapb::Region) -> Result<()> {
    let end_key = region.get_end_key();
    let start_key = region.get_start_key();
    if key >= start_key && (end_key.is_empty() || key < end_key) {
        Ok(())
    } else {
        Err(Error::KeyNotInRegion(key.to_vec(), region.clone()))
    }
}

/// `is_first_vote_msg` checks `msg` is the first vote (or prevote) message or not. It's used for
/// when the message is received but there is no such region in `Store::region_peers` and the
/// region overlaps with others. In this case we should put `msg` into `pending_votes` instead of
/// create the peer.
#[inline]
pub fn is_first_vote_msg(msg: &eraftpb::Message) -> bool {
    match msg.get_msg_type() {
        MessageType::MsgRequestVote | MessageType::MsgRequestPreVote => {
            msg.get_term() == peer_storage::RAFT_INIT_LOG_TERM + 1
        }
        _ => false,
    }
}

#[inline]
pub fn is_vote_msg(msg: &eraftpb::Message) -> bool {
    let msg_type = msg.get_msg_type();
    msg_type == MessageType::MsgRequestVote || msg_type == MessageType::MsgRequestPreVote
}

/// `is_initial_msg` checks whether the `msg` can be used to initialize a new peer or not.
// There could be two cases:
// 1. Target peer already exists but has not established communication with leader yet
// 2. Target peer is added newly due to member change or region split, but it's not
//    created yet
// For both cases the region start key and end key are attached in RequestVote and
// Heartbeat message for the store of that peer to check whether to create a new peer
// when receiving these messages, or just to wait for a pending region split to perform
// later.
#[inline]
pub fn is_initial_msg(msg: &eraftpb::Message) -> bool {
    let msg_type = msg.get_msg_type();
    msg_type == MessageType::MsgRequestVote
        || msg_type == MessageType::MsgRequestPreVote
        // the peer has not been known to this leader, it may exist or not.
        || (msg_type == MessageType::MsgHeartbeat && msg.get_commit() == INVALID_INDEX)
}

const STR_CONF_CHANGE_ADD_NODE: &str = "AddNode";
const STR_CONF_CHANGE_REMOVE_NODE: &str = "RemoveNode";
const STR_CONF_CHANGE_ADDLEARNER_NODE: &str = "AddLearner";

pub fn conf_change_type_str(conf_type: eraftpb::ConfChangeType) -> &'static str {
    match conf_type {
        ConfChangeType::AddNode => STR_CONF_CHANGE_ADD_NODE,
        ConfChangeType::RemoveNode => STR_CONF_CHANGE_REMOVE_NODE,
        ConfChangeType::AddLearnerNode => STR_CONF_CHANGE_ADDLEARNER_NODE,
    }
}

#[derive(PartialEq, Eq, Debug)]
pub enum ConfChangeKind {
    // Only contains one configuration change
    Simple,
    // Enter joint state
    EnterJoint,
    // Leave joint state
    LeaveJoint,
}

impl ConfChangeKind {
    pub fn confchange_kind(change_num: usize) -> ConfChangeKind {
        match change_num {
            0 => ConfChangeKind::LeaveJoint,
            1 => ConfChangeKind::Simple,
            _ => ConfChangeKind::EnterJoint,
        }
    }
}

// check whether epoch is staler than check_epoch.
pub fn is_epoch_stale(epoch: &metapb::RegionEpoch, check_epoch: &metapb::RegionEpoch) -> bool {
    epoch.get_version() < check_epoch.get_version()
        || epoch.get_conf_ver() < check_epoch.get_conf_ver()
}

#[derive(Debug, Copy, Clone)]
pub struct AdminCmdEpochState {
    pub check_ver: bool,
    pub check_conf_ver: bool,
    pub change_ver: bool,
    pub change_conf_ver: bool,
}

impl AdminCmdEpochState {
    fn new(
        check_ver: bool,
        check_conf_ver: bool,
        change_ver: bool,
        change_conf_ver: bool,
    ) -> AdminCmdEpochState {
        AdminCmdEpochState {
            check_ver,
            check_conf_ver,
            change_ver,
            change_conf_ver,
        }
    }
}

lazy_static! {
    /// WARNING: the existing settings in `ADMIN_CMD_EPOCH_MAP` **MUST NOT** be changed!!!
    /// Changing any admin cmd's `AdminCmdEpochState` or the epoch-change behavior during applying
    /// will break upgrade compatibility and correctness dependency of `CmdEpochChecker`.
    /// Please remember it is very difficult to fix the issues arising from not following this rule.
    ///
    /// If you really want to change an admin cmd behavior, please add a new admin cmd and **do not**
    /// delete the old one.
    pub static ref ADMIN_CMD_EPOCH_MAP: HashMap<AdminCmdType, AdminCmdEpochState> = [
        (AdminCmdType::InvalidAdmin, AdminCmdEpochState::new(false, false, false, false)),
        (AdminCmdType::CompactLog, AdminCmdEpochState::new(false, false, false, false)),
        (AdminCmdType::ComputeHash, AdminCmdEpochState::new(false, false, false, false)),
        (AdminCmdType::VerifyHash, AdminCmdEpochState::new(false, false, false, false)),
        // Change peer
        (AdminCmdType::ChangePeer, AdminCmdEpochState::new(false, true, false, true)),
        (AdminCmdType::ChangePeerV2, AdminCmdEpochState::new(false, true, false, true)),
        // Split
        (AdminCmdType::Split, AdminCmdEpochState::new(true, true, true, false)),
        (AdminCmdType::BatchSplit, AdminCmdEpochState::new(true, true, true, false)),
        // Merge
        (AdminCmdType::PrepareMerge, AdminCmdEpochState::new(true, true, true, true)),
        (AdminCmdType::CommitMerge, AdminCmdEpochState::new(true, true, true, false)),
        (AdminCmdType::RollbackMerge, AdminCmdEpochState::new(true, true, true, false)),
        // Transfer leader
        (AdminCmdType::TransferLeader, AdminCmdEpochState::new(true, true, false, false)),
    ].iter().copied().collect();
}

/// WARNING: `NORMAL_REQ_CHECK_VER` and `NORMAL_REQ_CHECK_CONF_VER` **MUST NOT** be changed.
/// The reason is the same as `ADMIN_CMD_EPOCH_MAP`.
pub static NORMAL_REQ_CHECK_VER: bool = true;
pub static NORMAL_REQ_CHECK_CONF_VER: bool = false;

pub fn check_region_epoch(
    req: &RaftCmdRequest,
    region: &metapb::Region,
    include_region: bool,
) -> Result<()> {
    let (check_ver, check_conf_ver) = if !req.has_admin_request() {
        // for get/set/delete, we don't care conf_version.
        (NORMAL_REQ_CHECK_VER, NORMAL_REQ_CHECK_CONF_VER)
    } else {
        let epoch_state = *ADMIN_CMD_EPOCH_MAP
            .get(&req.get_admin_request().get_cmd_type())
            .unwrap();
        (epoch_state.check_ver, epoch_state.check_conf_ver)
    };

    if !check_ver && !check_conf_ver {
        return Ok(());
    }

    if !req.get_header().has_region_epoch() {
        return Err(box_err!("missing epoch!"));
    }

    let from_epoch = req.get_header().get_region_epoch();
    compare_region_epoch(
        from_epoch,
        region,
        check_conf_ver,
        check_ver,
        include_region,
    )
}

pub fn compare_region_epoch(
    from_epoch: &metapb::RegionEpoch,
    region: &metapb::Region,
    check_conf_ver: bool,
    check_ver: bool,
    include_region: bool,
) -> Result<()> {
    // We must check epochs strictly to avoid key not in region error.
    //
    // A 3 nodes TiKV cluster with merge enabled, after commit merge, TiKV A
    // tells TiDB with a epoch not match error contains the latest target Region
    // info, TiDB updates its region cache and sends requests to TiKV B,
    // and TiKV B has not applied commit merge yet, since the region epoch in
    // request is higher than TiKV B, the request must be denied due to epoch
    // not match, so it does not read on a stale snapshot, thus avoid the
    // KeyNotInRegion error.
    let current_epoch = region.get_region_epoch();
    if (check_conf_ver && from_epoch.get_conf_ver() != current_epoch.get_conf_ver())
        || (check_ver && from_epoch.get_version() != current_epoch.get_version())
    {
        debug!(
            "epoch not match";
            "region_id" => region.get_id(),
            "from_epoch" => ?from_epoch,
            "current_epoch" => ?current_epoch,
        );
        let regions = if include_region {
            vec![region.to_owned()]
        } else {
            vec![]
        };
        return Err(Error::EpochNotMatch(
            format!(
                "current epoch of region {} is {:?}, but you \
                 sent {:?}",
                region.get_id(),
                current_epoch,
                from_epoch
            ),
            regions,
        ));
    }

    Ok(())
}

#[inline]
pub fn check_store_id(req: &RaftCmdRequest, store_id: u64) -> Result<()> {
    let peer = req.get_header().get_peer();
    if peer.get_store_id() == store_id {
        Ok(())
    } else {
        Err(Error::StoreNotMatch(peer.get_store_id(), store_id))
    }
}

#[inline]
pub fn check_term(req: &RaftCmdRequest, term: u64) -> Result<()> {
    let header = req.get_header();
    if header.get_term() == 0 || term <= header.get_term() + 1 {
        Ok(())
    } else {
        // If header's term is 2 verions behind current term,
        // leadership may have been changed away.
        Err(Error::StaleCommand)
    }
}

#[inline]
pub fn check_peer_id(req: &RaftCmdRequest, peer_id: u64) -> Result<()> {
    let header = req.get_header();
    if header.get_peer().get_id() == peer_id {
        Ok(())
    } else {
        Err(box_err!(
            "mismatch peer id {} != {}",
            header.get_peer().get_id(),
            peer_id
        ))
    }
}

#[inline]
pub fn build_key_range(start_key: &[u8], end_key: &[u8], reverse_scan: bool) -> KeyRange {
    let mut range = KeyRange::default();
    if reverse_scan {
        range.set_start_key(end_key.to_vec());
        range.set_end_key(start_key.to_vec());
    } else {
        range.set_start_key(start_key.to_vec());
        range.set_end_key(end_key.to_vec());
    }
    range
}

/// Check if replicas of two regions are on the same stores.
pub fn region_on_same_stores(lhs: &metapb::Region, rhs: &metapb::Region) -> bool {
    if lhs.get_peers().len() != rhs.get_peers().len() {
        return false;
    }

    // Because every store can only have one replica for the same region,
    // so just one round check is enough.
    lhs.get_peers().iter().all(|lp| {
        rhs.get_peers()
            .iter()
            .any(|rp| rp.get_store_id() == lp.get_store_id() && rp.get_role() == lp.get_role())
    })
}

#[inline]
pub fn is_region_initialized(r: &metapb::Region) -> bool {
    !r.get_peers().is_empty()
}

/// Lease records an expired time, for examining the current moment is in lease or not.
/// It's dedicated to the Raft leader lease mechanism, contains either state of
///   1. Suspect Timestamp
///      A suspicious leader lease timestamp, which marks the leader may still hold or lose
///      its lease until the clock time goes over this timestamp.
///   2. Valid Timestamp
///      A valid leader lease timestamp, which marks the leader holds the lease for now.
///      The lease is valid until the clock time goes over this timestamp.
///
/// ```text
/// Time
/// |---------------------------------->
///         ^               ^
///        Now           Suspect TS
/// State:  |    Suspect    |   Suspect
///
/// |---------------------------------->
///         ^               ^
///        Now           Valid TS
/// State:  |     Valid     |   Expired
/// ```
///
/// Note:
///   - Valid timestamp would increase when raft log entries are applied in current term.
///   - Suspect timestamp would be set after the message `MsgTimeoutNow` is sent by current peer.
///     The message `MsgTimeoutNow` starts a leader transfer procedure. During this procedure,
///     current peer as an old leader may still hold its lease or lose it.
///     It's possible there is a new leader elected and current peer as an old leader
///     doesn't step down due to network partition from the new leader. In that case,
///     current peer lose its leader lease.
///     Within this suspect leader lease expire time, read requests could not be performed
///     locally.
///   - The valid leader lease should be `lease = max_lease - (commit_ts - send_ts)`
///     And the expired timestamp for that leader lease is `commit_ts + lease`,
///     which is `send_ts + max_lease` in short.
pub struct Lease {
    // A suspect timestamp is in the Either::Left(_),
    // a valid timestamp is in the Either::Right(_).
    bound: Option<Either<Timespec, Timespec>>,
    max_lease: Duration,

    max_drift: Duration,
    last_update: Timespec,
    remote: Option<RemoteLease>,
}

#[derive(Clone, Copy, PartialEq, Eq, Debug)]
pub enum LeaseState {
    /// The lease is suspicious, may be invalid.
    Suspect,
    /// The lease is valid.
    Valid,
    /// The lease is expired.
    Expired,
}

impl Lease {
    pub fn new(max_lease: Duration) -> Lease {
        Lease {
            bound: None,
            max_lease,

            max_drift: max_lease / 3,
            last_update: Timespec::new(0, 0),
            remote: None,
        }
    }

    /// The valid leader lease should be `lease = max_lease - (commit_ts - send_ts)`
    /// And the expired timestamp for that leader lease is `commit_ts + lease`,
    /// which is `send_ts + max_lease` in short.
    fn next_expired_time(&self, send_ts: Timespec) -> Timespec {
        send_ts + self.max_lease
    }

    /// Renew the lease to the bound.
    pub fn renew(&mut self, send_ts: Timespec) {
        let bound = self.next_expired_time(send_ts);
        match self.bound {
            // Longer than suspect ts or longer than valid ts.
            Some(Either::Left(ts)) | Some(Either::Right(ts)) => {
                if ts <= bound {
                    self.bound = Some(Either::Right(bound));
                }
            }
            // Or an empty lease
            None => {
                self.bound = Some(Either::Right(bound));
            }
        }
        // Renew remote if it's valid.
        if let Some(Either::Right(bound)) = self.bound {
            if bound - self.last_update > self.max_drift {
                self.last_update = bound;
                if let Some(ref r) = self.remote {
                    r.renew(bound);
                }
            }
        }
    }

    /// Suspect the lease to the bound.
    pub fn suspect(&mut self, send_ts: Timespec) {
        self.expire_remote_lease();
        let bound = self.next_expired_time(send_ts);
        self.bound = Some(Either::Left(bound));
    }

    /// Inspect the lease state for the ts or now.
    pub fn inspect(&self, ts: Option<Timespec>) -> LeaseState {
        match self.bound {
            Some(Either::Left(_)) => LeaseState::Suspect,
            Some(Either::Right(bound)) => {
                if ts.unwrap_or_else(monotonic_raw_now) < bound {
                    LeaseState::Valid
                } else {
                    LeaseState::Expired
                }
            }
            None => LeaseState::Expired,
        }
    }

    pub fn expire(&mut self) {
        self.expire_remote_lease();
        self.bound = None;
    }

    pub fn expire_remote_lease(&mut self) {
        // Expire remote lease if there is any.
        if let Some(r) = self.remote.take() {
            r.expire();
        }
    }

    /// Return a new `RemoteLease` if there is none.
    pub fn maybe_new_remote_lease(&mut self, term: u64) -> Option<RemoteLease> {
        if let Some(ref remote) = self.remote {
            if remote.term() == term {
                // At most one connected RemoteLease in the same term.
                return None;
            } else {
                // Term has changed. It is unreachable in the current implementation,
                // because we expire remote lease when leaders step down.
                unreachable!("Must expire the old remote lease first!");
            }
        }
        let expired_time = match self.bound {
            Some(Either::Right(ts)) => timespec_to_u64(ts),
            _ => 0,
        };
        let remote = RemoteLease {
            expired_time: Arc::new(AtomicU64::new(expired_time)),
            term,
        };
        // Clone the remote.
        let remote_clone = remote.clone();
        self.remote = Some(remote);
        Some(remote_clone)
    }
}

impl fmt::Debug for Lease {
    fn fmt(&self, fmt: &mut fmt::Formatter<'_>) -> fmt::Result {
        let mut fmter = fmt.debug_struct("Lease");
        match self.bound {
            Some(Either::Left(ts)) => fmter.field("suspect", &ts).finish(),
            Some(Either::Right(ts)) => fmter.field("valid", &ts).finish(),
            None => fmter.finish(),
        }
    }
}

/// A remote lease, it can only be derived by `Lease`. It will be sent
/// to the local read thread, so name it remote. If Lease expires, the remote must
/// expire too.
#[derive(Clone)]
pub struct RemoteLease {
    expired_time: Arc<AtomicU64>,
    term: u64,
}

impl RemoteLease {
    pub fn inspect(&self, ts: Option<Timespec>) -> LeaseState {
        let expired_time = self.expired_time.load(AtomicOrdering::Acquire);
        if ts.unwrap_or_else(monotonic_raw_now) < u64_to_timespec(expired_time) {
            LeaseState::Valid
        } else {
            LeaseState::Expired
        }
    }

    fn renew(&self, bound: Timespec) {
        self.expired_time
            .store(timespec_to_u64(bound), AtomicOrdering::Release);
    }

    fn expire(&self) {
        self.expired_time.store(0, AtomicOrdering::Release);
    }

    pub fn term(&self) -> u64 {
        self.term
    }
}

impl fmt::Debug for RemoteLease {
    fn fmt(&self, fmt: &mut fmt::Formatter<'_>) -> fmt::Result {
        fmt.debug_struct("RemoteLease")
            .field(
                "expired_time",
                &u64_to_timespec(self.expired_time.load(AtomicOrdering::Relaxed)),
            )
            .field("term", &self.term)
            .finish()
    }
}

// Contants used in `timespec_to_u64` and `u64_to_timespec`.
const NSEC_PER_MSEC: i32 = 1_000_000;
const TIMESPEC_NSEC_SHIFT: usize = 32 - NSEC_PER_MSEC.leading_zeros() as usize;

const MSEC_PER_SEC: i64 = 1_000;
const TIMESPEC_SEC_SHIFT: usize = 64 - MSEC_PER_SEC.leading_zeros() as usize;

const TIMESPEC_NSEC_MASK: u64 = (1 << TIMESPEC_SEC_SHIFT) - 1;

/// Convert Timespec to u64. It's millisecond precision and
/// covers a range of about 571232829 years in total.
///
/// # Panics
///
/// If Timespecs have negative sec.
#[inline]
fn timespec_to_u64(ts: Timespec) -> u64 {
    // > Darwin's and Linux's struct timespec functions handle pre-
    // > epoch timestamps using a "two steps back, one step forward" representation,
    // > though the man pages do not actually document this. For example, the time
    // > -1.2 seconds before the epoch is represented by `Timespec { sec: -2_i64,
    // > nsec: 800_000_000 }`.
    //
    // Quote from crate time,
    //   https://github.com/rust-lang-deprecated/time/blob/
    //   e313afbd9aad2ba7035a23754b5d47105988789d/src/lib.rs#L77
    assert!(ts.sec >= 0 && ts.sec < (1i64 << (64 - TIMESPEC_SEC_SHIFT)));
    assert!(ts.nsec >= 0);

    // Round down to millisecond precision.
    let ms = ts.nsec >> TIMESPEC_NSEC_SHIFT;
    let sec = ts.sec << TIMESPEC_SEC_SHIFT;
    sec as u64 | ms as u64
}

/// Convert Timespec to u64.
///
/// # Panics
///
/// If nsec is negative or GE than 1_000_000_000(nano seconds pre second).
#[inline]
fn u64_to_timespec(u: u64) -> Timespec {
    let sec = u >> TIMESPEC_SEC_SHIFT;
    let nsec = (u & TIMESPEC_NSEC_MASK) << TIMESPEC_NSEC_SHIFT;
    Timespec::new(sec as i64, nsec as i32)
}

/// Parse data of entry `index`.
///
/// # Panics
///
/// If `data` is corrupted, this function will panic.
// TODO: make sure received entries are not corrupted
#[inline]
pub fn parse_data_at<T: Message + Default>(data: &[u8], index: u64, tag: &str) -> T {
    let mut result = T::default();
    result.merge_from_bytes(data).unwrap_or_else(|e| {
        panic!("{} data is corrupted at {}: {:?}", tag, index, e);
    });
    result
}

/// Check if two regions are sibling.
///
/// They are sibling only when they share borders and don't overlap.
pub fn is_sibling_regions(lhs: &metapb::Region, rhs: &metapb::Region) -> bool {
    if lhs.get_id() == rhs.get_id() {
        return false;
    }
    if lhs.get_start_key() == rhs.get_end_key() && !rhs.get_end_key().is_empty() {
        return true;
    }
    if lhs.get_end_key() == rhs.get_start_key() && !lhs.get_end_key().is_empty() {
        return true;
    }
    false
}

pub fn conf_state_from_region(region: &metapb::Region) -> ConfState {
    let mut conf_state = ConfState::default();
    let mut in_joint = false;
    for p in region.get_peers() {
        match p.get_role() {
            PeerRole::Voter => {
                conf_state.mut_voters().push(p.get_id());
                conf_state.mut_voters_outgoing().push(p.get_id());
            }
            PeerRole::Learner => conf_state.mut_learners().push(p.get_id()),
            role => {
                in_joint = true;
                match role {
                    PeerRole::IncomingVoter => conf_state.mut_voters().push(p.get_id()),
                    PeerRole::DemotingVoter => {
                        conf_state.mut_voters_outgoing().push(p.get_id());
                        conf_state.mut_learners_next().push(p.get_id());
                    }
                    _ => unreachable!(),
                }
            }
        }
    }
    if !in_joint {
        conf_state.mut_voters_outgoing().clear();
    }
    conf_state
}

pub fn is_learner(p: &metapb::Peer) -> bool {
    p.get_role() == PeerRole::Learner
}

/// Abstracts over ChangePeerV2Request and (legacy) ChangePeerRequest to allow
/// treating them in a unified manner.
pub trait ChangePeerI {
    type CC: ConfChangeI;
    type CP: AsRef<[ChangePeerRequest]>;

    fn get_change_peers(&self) -> Self::CP;

    fn to_confchange(&self, _: Vec<u8>) -> Self::CC;
}

impl<'a> ChangePeerI for &'a ChangePeerRequest {
    type CC = eraftpb::ConfChange;
    type CP = Vec<ChangePeerRequest>;

    fn get_change_peers(&self) -> Vec<ChangePeerRequest> {
        vec![ChangePeerRequest::clone(self)]
    }

    fn to_confchange(&self, ctx: Vec<u8>) -> eraftpb::ConfChange {
        let mut cc = eraftpb::ConfChange::default();
        cc.set_change_type(self.get_change_type());
        cc.set_node_id(self.get_peer().get_id());
        cc.set_context(ctx);
        cc
    }
}

impl<'a> ChangePeerI for &'a ChangePeerV2Request {
    type CC = eraftpb::ConfChangeV2;
    type CP = &'a [ChangePeerRequest];

    fn get_change_peers(&self) -> &'a [ChangePeerRequest] {
        self.get_changes()
    }

    fn to_confchange(&self, ctx: Vec<u8>) -> eraftpb::ConfChangeV2 {
        let mut cc = eraftpb::ConfChangeV2::default();
        let changes: Vec<_> = self
            .get_changes()
            .iter()
            .map(|c| {
                let mut ccs = eraftpb::ConfChangeSingle::default();
                ccs.set_change_type(c.get_change_type());
                ccs.set_node_id(c.get_peer().get_id());
                ccs
            })
            .collect();

        if changes.len() <= 1 {
            // Leave joint or simple confchange
            cc.set_transition(eraftpb::ConfChangeTransition::Auto);
        } else {
            // Enter joint
            cc.set_transition(eraftpb::ConfChangeTransition::Explicit);
        }
        cc.set_changes(changes.into());
        cc.set_context(ctx);
        cc
    }
}

pub struct KeysInfoFormatter<
    'a,
    I: std::iter::DoubleEndedIterator<Item = &'a Vec<u8>>
        + std::iter::ExactSizeIterator<Item = &'a Vec<u8>>
        + Clone,
>(pub I);

impl<
        'a,
        I: std::iter::DoubleEndedIterator<Item = &'a Vec<u8>>
            + std::iter::ExactSizeIterator<Item = &'a Vec<u8>>
            + Clone,
    > fmt::Display for KeysInfoFormatter<'a, I>
{
    fn fmt(&self, f: &mut fmt::Formatter<'_>) -> fmt::Result {
        let mut it = self.0.clone();
        match it.len() {
            0 => write!(f, "(no key)"),
            1 => write!(f, "key {}", hex::encode_upper(it.next().unwrap())),
            _ => write!(
                f,
                "{} keys range from {} to {}",
                it.len(),
                hex::encode_upper(it.next().unwrap()),
                hex::encode_upper(it.next_back().unwrap())
            ),
        }
    }
}

pub fn integration_on_half_fail_quorum_fn(voters: usize) -> usize {
    (voters + 1) / 2 + 1
}

#[macro_export]
macro_rules! report_perf_context {
    ($ctx: expr, $metric: ident) => {
        if $ctx.perf_level != PerfLevel::Disable {
            let perf_context = PerfContext::get();
            let pre_and_post_process = perf_context.write_pre_and_post_process_time();
            let write_thread_wait = perf_context.write_thread_wait_nanos();
            observe_perf_context_type!($ctx, perf_context, $metric, write_wal_time);
            observe_perf_context_type!($ctx, perf_context, $metric, write_memtable_time);
            observe_perf_context_type!($ctx, perf_context, $metric, db_mutex_lock_nanos);
            observe_perf_context_type!($ctx, $metric, pre_and_post_process);
            observe_perf_context_type!($ctx, $metric, write_thread_wait);
            observe_perf_context_type!(
                $ctx,
                perf_context,
                $metric,
                write_scheduling_flushes_compactions_time
            );
            observe_perf_context_type!($ctx, perf_context, $metric, db_condition_wait_nanos);
            observe_perf_context_type!($ctx, perf_context, $metric, write_delay_time);
        }
    };
}

#[macro_export]
macro_rules! observe_perf_context_type {
    ($s:expr, $metric: expr, $v:ident) => {
        $metric.$v.observe((($v) - $s.$v) as f64 / 1_000_000_000.0);
        $s.$v = $v;
    };
    ($s:expr, $context: expr, $metric: expr, $v:ident) => {
        let $v = $context.$v();
        $metric.$v.observe((($v) - $s.$v) as f64 / 1_000_000_000.0);
        $s.$v = $v;
    };
}

pub struct PerfContextStatistics {
    pub perf_level: PerfLevel,
    pub write_wal_time: u64,
    pub pre_and_post_process: u64,
    pub write_memtable_time: u64,
    pub write_thread_wait: u64,
    pub db_mutex_lock_nanos: u64,
    pub write_scheduling_flushes_compactions_time: u64,
    pub db_condition_wait_nanos: u64,
    pub write_delay_time: u64,
}

impl PerfContextStatistics {
    /// Create an instance which stores instant statistics values, retrieved at creation.
    pub fn new(perf_level: PerfLevel) -> Self {
        PerfContextStatistics {
            perf_level,
            write_wal_time: 0,
            pre_and_post_process: 0,
            write_thread_wait: 0,
            write_memtable_time: 0,
            db_mutex_lock_nanos: 0,
            write_scheduling_flushes_compactions_time: 0,
            db_condition_wait_nanos: 0,
            write_delay_time: 0,
        }
    }

    pub fn start(&mut self) {
        if self.perf_level == PerfLevel::Disable {
            return;
        }
        PerfContext::get().reset();
        set_perf_level(self.perf_level);
        self.write_wal_time = 0;
        self.pre_and_post_process = 0;
        self.db_mutex_lock_nanos = 0;
        self.write_thread_wait = 0;
        self.write_memtable_time = 0;
        self.write_scheduling_flushes_compactions_time = 0;
        self.db_condition_wait_nanos = 0;
        self.write_delay_time = 0;
    }
}

#[derive(PartialEq, Eq, Debug)]
pub enum ConfChangeKind {
    // Only contains one configuration change
    Simple,
    // Enter joint state
    EnterJoint,
    // Leave joint state
    LeaveJoint,
}

impl ConfChangeKind {
    pub fn confchange_kind(change_num: usize) -> ConfChangeKind {
        match change_num {
            0 => ConfChangeKind::LeaveJoint,
            1 => ConfChangeKind::Simple,
            _ => ConfChangeKind::EnterJoint,
        }
    }
}

/// Abstracts over ChangePeerV2Request and (legacy) ChangePeerRequest to allow
/// treating them in a unified manner.
pub trait ChangePeerI {
    type CC: ConfChangeI;
    type CP: AsRef<[ChangePeerRequest]>;

    fn get_change_peers(&self) -> Self::CP;

    fn to_confchange(&self, _: Vec<u8>) -> Self::CC;
}

impl<'a> ChangePeerI for &'a ChangePeerRequest {
    type CC = eraftpb::ConfChange;
    type CP = Vec<ChangePeerRequest>;

    fn get_change_peers(&self) -> Vec<ChangePeerRequest> {
        vec![ChangePeerRequest::clone(self)]
    }

    fn to_confchange(&self, ctx: Vec<u8>) -> eraftpb::ConfChange {
        let mut cc = eraftpb::ConfChange::default();
        cc.set_change_type(self.get_change_type());
        cc.set_node_id(self.get_peer().get_id());
        cc.set_context(ctx);
        cc
    }
}

impl<'a> ChangePeerI for &'a ChangePeerV2Request {
    type CC = eraftpb::ConfChangeV2;
    type CP = &'a [ChangePeerRequest];

    fn get_change_peers(&self) -> &'a [ChangePeerRequest] {
        self.get_changes()
    }

    fn to_confchange(&self, ctx: Vec<u8>) -> eraftpb::ConfChangeV2 {
        let mut cc = eraftpb::ConfChangeV2::default();
        let changes: Vec<_> = self
            .get_changes()
            .iter()
            .map(|c| {
                let mut ccs = eraftpb::ConfChangeSingle::default();
                ccs.set_change_type(c.get_change_type());
                ccs.set_node_id(c.get_peer().get_id());
                ccs
            })
            .collect();

        if changes.len() <= 1 {
            // Leave joint or simple confchange
            cc.set_transition(eraftpb::ConfChangeTransition::Auto);
        } else {
            // Enter joint
            cc.set_transition(eraftpb::ConfChangeTransition::Explicit);
        }
        cc.set_changes(changes.into());
        cc.set_context(ctx);
        cc
    }
}

#[cfg(test)]
mod tests {
    use std::thread;

    use kvproto::metapb::{self, RegionEpoch};
    use kvproto::raft_cmdpb::AdminRequest;
    use raft::eraftpb::{ConfChangeType, Message, MessageType};
    use time::Duration as TimeDuration;

    use crate::store::peer_storage;
    use tikv_util::time::{monotonic_now, monotonic_raw_now};

    use super::*;

    #[test]
    fn test_lease() {
        #[inline]
        fn sleep_test(duration: TimeDuration, lease: &Lease, state: LeaseState) {
            // In linux, sleep uses CLOCK_MONOTONIC.
            let monotonic_start = monotonic_now();
            // In linux, lease uses CLOCK_MONOTONIC_RAW.
            let monotonic_raw_start = monotonic_raw_now();
            thread::sleep(duration.to_std().unwrap());
            let monotonic_end = monotonic_now();
            let monotonic_raw_end = monotonic_raw_now();
            assert_eq!(
                lease.inspect(Some(monotonic_raw_end)),
                state,
                "elapsed monotonic_raw: {:?}, monotonic: {:?}",
                monotonic_raw_end - monotonic_raw_start,
                monotonic_end - monotonic_start
            );
            assert_eq!(lease.inspect(None), state);
        }

        let duration = TimeDuration::milliseconds(1500);

        // Empty lease.
        let mut lease = Lease::new(duration);
        let remote = lease.maybe_new_remote_lease(1).unwrap();
        let inspect_test = |lease: &Lease, ts: Option<Timespec>, state: LeaseState| {
            assert_eq!(lease.inspect(ts), state);
            if state == LeaseState::Expired || state == LeaseState::Suspect {
                assert_eq!(remote.inspect(ts), LeaseState::Expired);
            }
        };

        inspect_test(&lease, Some(monotonic_raw_now()), LeaseState::Expired);

        let now = monotonic_raw_now();
        let next_expired_time = lease.next_expired_time(now);
        assert_eq!(now + duration, next_expired_time);

        // Transit to the Valid state.
        lease.renew(now);
        inspect_test(&lease, Some(monotonic_raw_now()), LeaseState::Valid);
        inspect_test(&lease, None, LeaseState::Valid);

        // After lease expired time.
        sleep_test(duration, &lease, LeaseState::Expired);
        inspect_test(&lease, Some(monotonic_raw_now()), LeaseState::Expired);
        inspect_test(&lease, None, LeaseState::Expired);

        // Transit to the Suspect state.
        lease.suspect(monotonic_raw_now());
        inspect_test(&lease, Some(monotonic_raw_now()), LeaseState::Suspect);
        inspect_test(&lease, None, LeaseState::Suspect);

        // After lease expired time, still suspect.
        sleep_test(duration, &lease, LeaseState::Suspect);
        inspect_test(&lease, Some(monotonic_raw_now()), LeaseState::Suspect);

        // Clear lease.
        lease.expire();
        inspect_test(&lease, Some(monotonic_raw_now()), LeaseState::Expired);
        inspect_test(&lease, None, LeaseState::Expired);

        // An expired remote lease can never renew.
        lease.renew(monotonic_raw_now() + TimeDuration::minutes(1));
        assert_eq!(
            remote.inspect(Some(monotonic_raw_now())),
            LeaseState::Expired
        );

        // A new remote lease.
        let m1 = lease.maybe_new_remote_lease(1).unwrap();
        assert_eq!(m1.inspect(Some(monotonic_raw_now())), LeaseState::Valid);
    }

    #[test]
    fn test_timespec_u64() {
        let cases = vec![
            (Timespec::new(0, 0), 0x0000_0000_0000_0000u64),
            (Timespec::new(0, 1), 0x0000_0000_0000_0000u64), // 1ns is round down to 0ms.
            (Timespec::new(0, 999_999), 0x0000_0000_0000_0000u64), // 999_999ns is round down to 0ms.
            (
                // 1_048_575ns is round down to 0ms.
                Timespec::new(0, 1_048_575 /* 0x0FFFFF */),
                0x0000_0000_0000_0000u64,
            ),
            (
                // 1_048_576ns is round down to 1ms.
                Timespec::new(0, 1_048_576 /* 0x100000 */),
                0x0000_0000_0000_0001u64,
            ),
            (Timespec::new(1, 0), 1 << TIMESPEC_SEC_SHIFT),
            (Timespec::new(1, 0x100000), 1 << TIMESPEC_SEC_SHIFT | 1),
            (
                // Max seconds.
                Timespec::new((1i64 << (64 - TIMESPEC_SEC_SHIFT)) - 1, 0),
                (-1i64 as u64) << TIMESPEC_SEC_SHIFT,
            ),
            (
                // Max nano seconds.
                Timespec::new(
                    0,
                    (999_999_999 >> TIMESPEC_NSEC_SHIFT) << TIMESPEC_NSEC_SHIFT,
                ),
                999_999_999 >> TIMESPEC_NSEC_SHIFT,
            ),
            (
                Timespec::new(
                    (1i64 << (64 - TIMESPEC_SEC_SHIFT)) - 1,
                    (999_999_999 >> TIMESPEC_NSEC_SHIFT) << TIMESPEC_NSEC_SHIFT,
                ),
                (-1i64 as u64) << TIMESPEC_SEC_SHIFT | (999_999_999 >> TIMESPEC_NSEC_SHIFT),
            ),
        ];

        for (ts, u) in cases {
            assert!(u64_to_timespec(timespec_to_u64(ts)) <= ts);
            assert!(u64_to_timespec(u) <= ts);
            assert_eq!(timespec_to_u64(u64_to_timespec(u)), u);
            assert_eq!(timespec_to_u64(ts), u);
        }

        let start = monotonic_raw_now();
        let mut now = monotonic_raw_now();
        while now - start < Duration::seconds(1) {
            let u = timespec_to_u64(now);
            let round = u64_to_timespec(u);
            assert!(round <= now, "{:064b} = {:?} > {:?}", u, round, now);
            now = monotonic_raw_now();
        }
    }

    // Tests the util function `check_key_in_region`.
    #[test]
    fn test_check_key_in_region() {
        let test_cases = vec![
            ("", "", "", true, true, false),
            ("", "", "6", true, true, false),
            ("", "3", "6", false, false, false),
            ("4", "3", "6", true, true, true),
            ("4", "3", "", true, true, true),
            ("3", "3", "", true, true, false),
            ("2", "3", "6", false, false, false),
            ("", "3", "6", false, false, false),
            ("", "3", "", false, false, false),
            ("6", "3", "6", false, true, false),
        ];
        for (key, start_key, end_key, is_in_region, inclusive, exclusive) in test_cases {
            let mut region = metapb::Region::default();
            region.set_start_key(start_key.as_bytes().to_vec());
            region.set_end_key(end_key.as_bytes().to_vec());
            let mut result = check_key_in_region(key.as_bytes(), &region);
            assert_eq!(result.is_ok(), is_in_region);
            result = check_key_in_region_inclusive(key.as_bytes(), &region);
            assert_eq!(result.is_ok(), inclusive);
            result = check_key_in_region_exclusive(key.as_bytes(), &region);
            assert_eq!(result.is_ok(), exclusive);
        }
    }

    fn gen_region(
        voters: &[u64],
        learners: &[u64],
        incomming_v: &[u64],
        demoting_v: &[u64],
    ) -> metapb::Region {
        let mut region = metapb::Region::default();
        macro_rules! push_peer {
            ($ids: ident, $role: expr) => {
                for id in $ids {
                    let mut peer = metapb::Peer::default();
                    peer.set_id(*id);
                    peer.set_role($role);
                    region.mut_peers().push(peer);
                }
            };
        }
        push_peer!(voters, metapb::PeerRole::Voter);
        push_peer!(learners, metapb::PeerRole::Learner);
        push_peer!(incomming_v, metapb::PeerRole::IncomingVoter);
        push_peer!(demoting_v, metapb::PeerRole::DemotingVoter);
        region
    }

    #[test]
    fn test_conf_state_from_region() {
        let cases = vec![
            (vec![1], vec![2], vec![], vec![]),
            (vec![], vec![], vec![1], vec![2]),
            (vec![1, 2], vec![], vec![], vec![]),
            (vec![1, 2], vec![], vec![3], vec![]),
            (vec![1], vec![2], vec![3, 4], vec![5, 6]),
        ];

        for (voter, learner, incomming, demoting) in cases {
            let region = gen_region(
                voter.as_slice(),
                learner.as_slice(),
                incomming.as_slice(),
                demoting.as_slice(),
            );
            let cs = conf_state_from_region(&region);
            if incomming.is_empty() && demoting.is_empty() {
                // Not in joint
                assert!(cs.get_voters_outgoing().is_empty());
                assert!(cs.get_learners_next().is_empty());
                assert!(voter.iter().all(|id| cs.get_voters().contains(id)));
                assert!(learner.iter().all(|id| cs.get_learners().contains(id)));
            } else {
                // In joint
                assert!(voter.iter().all(
                    |id| cs.get_voters().contains(id) && cs.get_voters_outgoing().contains(id)
                ));
                assert!(learner.iter().all(|id| cs.get_learners().contains(id)));
                assert!(incomming.iter().all(|id| cs.get_voters().contains(id)));
                assert!(demoting
                    .iter()
                    .all(|id| cs.get_voters_outgoing().contains(id)
                        && cs.get_learners_next().contains(id)));
            }
        }
    }

<<<<<<< HEAD
        let mut peer = metapb::Peer::default();
        peer.set_id(2);
        peer.set_role(PeerRole::Learner);
        region.mut_peers().push(peer);
=======
    #[test]
    fn test_changepeer_v2_to_confchange() {
        let mut req = ChangePeerV2Request::default();
>>>>>>> dcd2f8f4

        // Zore change for leave joint
        assert_eq!(
            (&req).to_confchange(vec![]).get_transition(),
            eraftpb::ConfChangeTransition::Auto
        );

        // One change for simple confchange
        req.mut_changes().push(ChangePeerRequest::default());
        assert_eq!(
            (&req).to_confchange(vec![]).get_transition(),
            eraftpb::ConfChangeTransition::Auto
        );

        // More than one change for enter joint
        req.mut_changes().push(ChangePeerRequest::default());
        assert_eq!(
            (&req).to_confchange(vec![]).get_transition(),
            eraftpb::ConfChangeTransition::Explicit
        );
        req.mut_changes().push(ChangePeerRequest::default());
        assert_eq!(
            (&req).to_confchange(vec![]).get_transition(),
            eraftpb::ConfChangeTransition::Explicit
        );
    }

    #[test]
    fn test_peer() {
        let mut region = metapb::Region::default();
        region.set_id(1);
        region.mut_peers().push(new_peer(1, 1));
        region.mut_peers().push(new_learner_peer(2, 2));

        assert!(!is_learner(find_peer(&region, 1).unwrap()));
        assert!(is_learner(find_peer(&region, 2).unwrap()));

        assert!(remove_peer(&mut region, 1).is_some());
        assert!(remove_peer(&mut region, 1).is_none());
        assert!(find_peer(&region, 1).is_none());
    }

    #[test]
    fn test_first_vote_msg() {
        let tbl = vec![
            (
                MessageType::MsgRequestVote,
                peer_storage::RAFT_INIT_LOG_TERM + 1,
                true,
            ),
            (
                MessageType::MsgRequestPreVote,
                peer_storage::RAFT_INIT_LOG_TERM + 1,
                true,
            ),
            (
                MessageType::MsgRequestVote,
                peer_storage::RAFT_INIT_LOG_TERM,
                false,
            ),
            (
                MessageType::MsgRequestPreVote,
                peer_storage::RAFT_INIT_LOG_TERM,
                false,
            ),
            (
                MessageType::MsgHup,
                peer_storage::RAFT_INIT_LOG_TERM + 1,
                false,
            ),
        ];

        for (msg_type, term, is_vote) in tbl {
            let mut msg = Message::default();
            msg.set_msg_type(msg_type);
            msg.set_term(term);
            assert_eq!(is_first_vote_msg(&msg), is_vote);
        }
    }

    #[test]
    fn test_is_initial_msg() {
        let tbl = vec![
            (MessageType::MsgRequestVote, INVALID_INDEX, true),
            (MessageType::MsgRequestPreVote, INVALID_INDEX, true),
            (MessageType::MsgHeartbeat, INVALID_INDEX, true),
            (MessageType::MsgHeartbeat, 100, false),
            (MessageType::MsgAppend, 100, false),
        ];

        for (msg_type, commit, can_create) in tbl {
            let mut msg = Message::default();
            msg.set_msg_type(msg_type);
            msg.set_commit(commit);
            assert_eq!(is_initial_msg(&msg), can_create);
        }
    }

    #[test]
    fn test_conf_change_type_str() {
        assert_eq!(
            conf_change_type_str(ConfChangeType::AddNode),
            STR_CONF_CHANGE_ADD_NODE
        );
        assert_eq!(
            conf_change_type_str(ConfChangeType::RemoveNode),
            STR_CONF_CHANGE_REMOVE_NODE
        );
    }

    #[test]
    fn test_epoch_stale() {
        let mut epoch = metapb::RegionEpoch::default();
        epoch.set_version(10);
        epoch.set_conf_ver(10);

        let tbl = vec![
            (11, 10, true),
            (10, 11, true),
            (10, 10, false),
            (10, 9, false),
        ];

        for (version, conf_version, is_stale) in tbl {
            let mut check_epoch = metapb::RegionEpoch::default();
            check_epoch.set_version(version);
            check_epoch.set_conf_ver(conf_version);
            assert_eq!(is_epoch_stale(&epoch, &check_epoch), is_stale);
        }
    }

    #[test]
    fn test_on_same_store() {
        let cases = vec![
            (vec![2, 3, 4], vec![], vec![1, 2, 3], vec![], false),
            (vec![2, 3, 1], vec![], vec![1, 2, 3], vec![], true),
            (vec![2, 3, 4], vec![], vec![1, 2], vec![], false),
            (vec![1, 2, 3], vec![], vec![1, 2, 3], vec![], true),
            (vec![1, 3], vec![2, 4], vec![1, 2], vec![3, 4], false),
            (vec![1, 3], vec![2, 4], vec![1, 3], vec![], false),
            (vec![1, 3], vec![2, 4], vec![], vec![2, 4], false),
            (vec![1, 3], vec![2, 4], vec![3, 1], vec![4, 2], true),
        ];

        for (s1, s2, s3, s4, exp) in cases {
            let mut r1 = metapb::Region::default();
            for (store_id, peer_id) in s1.into_iter().zip(0..) {
                r1.mut_peers().push(new_peer(store_id, peer_id));
            }
            for (store_id, peer_id) in s2.into_iter().zip(0..) {
                r1.mut_peers().push(new_learner_peer(store_id, peer_id));
            }

            let mut r2 = metapb::Region::default();
            for (store_id, peer_id) in s3.into_iter().zip(10..) {
                r2.mut_peers().push(new_peer(store_id, peer_id));
            }
            for (store_id, peer_id) in s4.into_iter().zip(10..) {
                r2.mut_peers().push(new_learner_peer(store_id, peer_id));
            }
            let res = super::region_on_same_stores(&r1, &r2);
            assert_eq!(res, exp, "{:?} vs {:?}", r1, r2);
        }
    }

    fn split(mut r: metapb::Region, key: &[u8]) -> (metapb::Region, metapb::Region) {
        let mut r2 = r.clone();
        r.set_end_key(key.to_owned());
        r2.set_id(r.get_id() + 1);
        r2.set_start_key(key.to_owned());
        (r, r2)
    }

    fn check_sibling(r1: &metapb::Region, r2: &metapb::Region, is_sibling: bool) {
        assert_eq!(is_sibling_regions(r1, r2), is_sibling);
        assert_eq!(is_sibling_regions(r2, r1), is_sibling);
    }

    #[test]
    fn test_region_sibling() {
        let r1 = metapb::Region::default();
        check_sibling(&r1, &r1, false);

        let (r1, r2) = split(r1, b"k1");
        check_sibling(&r1, &r2, true);

        let (r2, r3) = split(r2, b"k2");
        check_sibling(&r2, &r3, true);

        let (r3, r4) = split(r3, b"k3");
        check_sibling(&r3, &r4, true);
        check_sibling(&r1, &r2, true);
        check_sibling(&r2, &r3, true);
        check_sibling(&r1, &r3, false);
        check_sibling(&r2, &r4, false);
        check_sibling(&r1, &r4, false);
    }

    #[test]
    fn test_check_store_id() {
        let mut req = RaftCmdRequest::default();
        req.mut_header().mut_peer().set_store_id(1);
        check_store_id(&req, 1).unwrap();
        check_store_id(&req, 2).unwrap_err();
    }

    #[test]
    fn test_check_peer_id() {
        let mut req = RaftCmdRequest::default();
        req.mut_header().mut_peer().set_id(1);
        check_peer_id(&req, 1).unwrap();
        check_peer_id(&req, 2).unwrap_err();
    }

    #[test]
    fn test_check_term() {
        let mut req = RaftCmdRequest::default();
        req.mut_header().set_term(7);
        check_term(&req, 7).unwrap();
        check_term(&req, 8).unwrap();
        // If header's term is 2 verions behind current term,
        // leadership may have been changed away.
        check_term(&req, 9).unwrap_err();
        check_term(&req, 10).unwrap_err();
    }

    #[test]
    fn test_check_region_epoch() {
        let mut epoch = RegionEpoch::default();
        epoch.set_conf_ver(2);
        epoch.set_version(2);
        let mut region = metapb::Region::default();
        region.set_region_epoch(epoch.clone());

        // Epoch is required for most requests even if it's empty.
        check_region_epoch(&RaftCmdRequest::default(), &region, false).unwrap_err();

        // These admin commands do not require epoch.
        for ty in &[
            AdminCmdType::CompactLog,
            AdminCmdType::InvalidAdmin,
            AdminCmdType::ComputeHash,
            AdminCmdType::VerifyHash,
        ] {
            let mut admin = AdminRequest::default();
            admin.set_cmd_type(*ty);
            let mut req = RaftCmdRequest::default();
            req.set_admin_request(admin);

            // It is Okay if req does not have region epoch.
            check_region_epoch(&req, &region, false).unwrap();

            req.mut_header().set_region_epoch(epoch.clone());
            check_region_epoch(&req, &region, true).unwrap();
            check_region_epoch(&req, &region, false).unwrap();
        }

        // These admin commands requires epoch.version.
        for ty in &[
            AdminCmdType::Split,
            AdminCmdType::BatchSplit,
            AdminCmdType::PrepareMerge,
            AdminCmdType::CommitMerge,
            AdminCmdType::RollbackMerge,
            AdminCmdType::TransferLeader,
        ] {
            let mut admin = AdminRequest::default();
            admin.set_cmd_type(*ty);
            let mut req = RaftCmdRequest::default();
            req.set_admin_request(admin);

            // Error if req does not have region epoch.
            check_region_epoch(&req, &region, false).unwrap_err();

            let mut stale_version_epoch = epoch.clone();
            stale_version_epoch.set_version(1);
            let mut stale_region = metapb::Region::default();
            stale_region.set_region_epoch(stale_version_epoch.clone());
            req.mut_header()
                .set_region_epoch(stale_version_epoch.clone());
            check_region_epoch(&req, &stale_region, false).unwrap();

            let mut latest_version_epoch = epoch.clone();
            latest_version_epoch.set_version(3);
            for epoch in &[stale_version_epoch, latest_version_epoch] {
                req.mut_header().set_region_epoch(epoch.clone());
                check_region_epoch(&req, &region, false).unwrap_err();
                check_region_epoch(&req, &region, true).unwrap_err();
            }
        }

        // These admin commands requires epoch.conf_version.
        for ty in &[
            AdminCmdType::Split,
            AdminCmdType::BatchSplit,
            AdminCmdType::ChangePeer,
            AdminCmdType::ChangePeerV2,
            AdminCmdType::PrepareMerge,
            AdminCmdType::CommitMerge,
            AdminCmdType::RollbackMerge,
            AdminCmdType::TransferLeader,
        ] {
            let mut admin = AdminRequest::default();
            admin.set_cmd_type(*ty);
            let mut req = RaftCmdRequest::default();
            req.set_admin_request(admin);

            // Error if req does not have region epoch.
            check_region_epoch(&req, &region, false).unwrap_err();

            let mut stale_conf_epoch = epoch.clone();
            stale_conf_epoch.set_conf_ver(1);
            let mut stale_region = metapb::Region::default();
            stale_region.set_region_epoch(stale_conf_epoch.clone());
            req.mut_header().set_region_epoch(stale_conf_epoch.clone());
            check_region_epoch(&req, &stale_region, false).unwrap();

            let mut latest_conf_epoch = epoch.clone();
            latest_conf_epoch.set_conf_ver(3);
            for epoch in &[stale_conf_epoch, latest_conf_epoch] {
                req.mut_header().set_region_epoch(epoch.clone());
                check_region_epoch(&req, &region, false).unwrap_err();
                check_region_epoch(&req, &region, true).unwrap_err();
            }
        }
    }

    #[test]
    fn test_integration_on_half_fail_quorum_fn() {
        let voters = vec![1, 2, 3, 4, 5, 6, 7];
        let quorum = vec![2, 2, 3, 3, 4, 4, 5];
        for (voter_count, expected_quorum) in voters.into_iter().zip(quorum) {
            let quorum = super::integration_on_half_fail_quorum_fn(voter_count);
            assert_eq!(quorum, expected_quorum);
        }
    }

    #[test]
    fn test_is_region_initialized() {
        let mut region = metapb::Region::default();
        assert!(!is_region_initialized(&region));
        let peers = vec![new_peer(1, 2)];
        region.set_peers(peers.into());
        assert!(is_region_initialized(&region));
    }

    #[test]
    fn test_admin_cmd_epoch_map_include_all_cmd_type() {
        #[cfg(feature = "protobuf-codec")]
        use protobuf::ProtobufEnum;
        for cmd_type in AdminCmdType::values() {
            assert!(ADMIN_CMD_EPOCH_MAP.contains_key(cmd_type));
        }
    }
}<|MERGE_RESOLUTION|>--- conflicted
+++ resolved
@@ -142,26 +142,6 @@
         ConfChangeType::AddNode => STR_CONF_CHANGE_ADD_NODE,
         ConfChangeType::RemoveNode => STR_CONF_CHANGE_REMOVE_NODE,
         ConfChangeType::AddLearnerNode => STR_CONF_CHANGE_ADDLEARNER_NODE,
-    }
-}
-
-#[derive(PartialEq, Eq, Debug)]
-pub enum ConfChangeKind {
-    // Only contains one configuration change
-    Simple,
-    // Enter joint state
-    EnterJoint,
-    // Leave joint state
-    LeaveJoint,
-}
-
-impl ConfChangeKind {
-    pub fn confchange_kind(change_num: usize) -> ConfChangeKind {
-        match change_num {
-            0 => ConfChangeKind::LeaveJoint,
-            1 => ConfChangeKind::Simple,
-            _ => ConfChangeKind::EnterJoint,
-        }
     }
 }
 
@@ -705,68 +685,6 @@
     p.get_role() == PeerRole::Learner
 }
 
-/// Abstracts over ChangePeerV2Request and (legacy) ChangePeerRequest to allow
-/// treating them in a unified manner.
-pub trait ChangePeerI {
-    type CC: ConfChangeI;
-    type CP: AsRef<[ChangePeerRequest]>;
-
-    fn get_change_peers(&self) -> Self::CP;
-
-    fn to_confchange(&self, _: Vec<u8>) -> Self::CC;
-}
-
-impl<'a> ChangePeerI for &'a ChangePeerRequest {
-    type CC = eraftpb::ConfChange;
-    type CP = Vec<ChangePeerRequest>;
-
-    fn get_change_peers(&self) -> Vec<ChangePeerRequest> {
-        vec![ChangePeerRequest::clone(self)]
-    }
-
-    fn to_confchange(&self, ctx: Vec<u8>) -> eraftpb::ConfChange {
-        let mut cc = eraftpb::ConfChange::default();
-        cc.set_change_type(self.get_change_type());
-        cc.set_node_id(self.get_peer().get_id());
-        cc.set_context(ctx);
-        cc
-    }
-}
-
-impl<'a> ChangePeerI for &'a ChangePeerV2Request {
-    type CC = eraftpb::ConfChangeV2;
-    type CP = &'a [ChangePeerRequest];
-
-    fn get_change_peers(&self) -> &'a [ChangePeerRequest] {
-        self.get_changes()
-    }
-
-    fn to_confchange(&self, ctx: Vec<u8>) -> eraftpb::ConfChangeV2 {
-        let mut cc = eraftpb::ConfChangeV2::default();
-        let changes: Vec<_> = self
-            .get_changes()
-            .iter()
-            .map(|c| {
-                let mut ccs = eraftpb::ConfChangeSingle::default();
-                ccs.set_change_type(c.get_change_type());
-                ccs.set_node_id(c.get_peer().get_id());
-                ccs
-            })
-            .collect();
-
-        if changes.len() <= 1 {
-            // Leave joint or simple confchange
-            cc.set_transition(eraftpb::ConfChangeTransition::Auto);
-        } else {
-            // Enter joint
-            cc.set_transition(eraftpb::ConfChangeTransition::Explicit);
-        }
-        cc.set_changes(changes.into());
-        cc.set_context(ctx);
-        cc
-    }
-}
-
 pub struct KeysInfoFormatter<
     'a,
     I: std::iter::DoubleEndedIterator<Item = &'a Vec<u8>>
@@ -1202,16 +1120,9 @@
         }
     }
 
-<<<<<<< HEAD
-        let mut peer = metapb::Peer::default();
-        peer.set_id(2);
-        peer.set_role(PeerRole::Learner);
-        region.mut_peers().push(peer);
-=======
     #[test]
     fn test_changepeer_v2_to_confchange() {
         let mut req = ChangePeerV2Request::default();
->>>>>>> dcd2f8f4
 
         // Zore change for leave joint
         assert_eq!(
