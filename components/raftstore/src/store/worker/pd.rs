--- conflicted
+++ resolved
@@ -786,11 +786,8 @@
     const INTERVAL_DIVISOR: u32 = 2;
 
     pub fn new(
-<<<<<<< HEAD
         config: &crate::store::Config,
-=======
         cfg: &Config,
->>>>>>> caf3514c
         store_id: u64,
         pd_client: Arc<T>,
         router: RaftRouter<EK, ER>,
@@ -1024,12 +1021,6 @@
         self.remote.spawn(f);
     }
 
-<<<<<<< HEAD
-    fn handle_store_heartbeat(&mut self, mut stats: pdpb::StoreStats, _store_info: StoreInfo<EK>) {
-        let store_stats = self.engine_store_server_helper.handle_compute_store_stats();
-        if store_stats.fs_stats.ok == 0 {
-            return;
-=======
     fn handle_store_heartbeat(
         &mut self,
         mut stats: pdpb::StoreStats,
@@ -1073,14 +1064,11 @@
             read_stat.set_read_bytes(read_bytes);
             read_stat.set_query_stats(query_stats.0);
             report_peers.insert(*region_id, read_stat);
->>>>>>> caf3514c
         }
         let capacity = store_stats.fs_stats.capacity_size;
         let available = store_stats.fs_stats.avail_size;
         stats.set_used_size(store_stats.fs_stats.used_size);
         stats.set_capacity(capacity);
-<<<<<<< HEAD
-=======
 
         let used_size = self.snap_mgr.get_total_snap_size().unwrap()
             + store_info
@@ -1101,7 +1089,6 @@
             warn!("no available space");
         }
 
->>>>>>> caf3514c
         stats.set_available(available);
         stats.set_bytes_written(store_stats.engine_bytes_written);
         stats.set_keys_written(store_stats.engine_keys_written);
