--- conflicted
+++ resolved
@@ -29,10 +29,6 @@
     self, Changer, ProgressState, ProgressTracker, RawNode, Ready, SnapshotStatus, StateRole,
     INVALID_INDEX, NO_LIMIT,
 };
-<<<<<<< HEAD
-use raft_engine::RaftEngine;
-=======
->>>>>>> dcd2f8f4
 use raft_proto::ConfChangeI;
 use smallvec::SmallVec;
 use time::Timespec;
@@ -2115,16 +2111,11 @@
     fn check_conf_change<T, C>(
         &mut self,
         ctx: &mut PollContext<EK, ER, T, C>,
-<<<<<<< HEAD
         change_peers: &[ChangePeerRequest],
-        cc: &eraftpb::ConfChangeV2,
-=======
-        cc: &eraftpb::ConfChange,
-        cmd: &RaftCmdRequest,
->>>>>>> dcd2f8f4
+        cc: &impl ConfChangeI,
     ) -> Result<()> {
         // Check whether current joint state can handle this request
-        let mut after_applied_prs = self.check_joint_state(cc)?;
+        let mut after_progress = self.check_joint_state(cc)?;
         let kind = ConfChangeKind::confchange_kind(change_peers.len());
 
         // Leaving joint state, skip check
@@ -2138,7 +2129,6 @@
         for cp in change_peers.iter() {
             let (change_type, peer) = (cp.get_change_type(), cp.get_peer());
 
-<<<<<<< HEAD
             match (change_type, peer.get_role()) {
                 (ConfChangeType::RemoveNode, PeerRole::Voter) if kind != ConfChangeKind::Simple => {
                     return Err(box_err!(
@@ -2179,11 +2169,19 @@
             }
         }
 
-        let current_voter = self.raft_group.raft.prs().conf().voters().ids();
+        let before_progress = {
+            let pr = self.raft_group.status().progress.unwrap().clone();
+            if pr.is_singleton() {
+                // It's always safe if there is only one node in the cluster.
+                return Ok(());
+            }
+            pr
+        };
+
         let change_voter = || {
             let peer_ids: HashSet<_> = change_peers.iter().map(|p| p.get_peer().get_id()).collect();
             peer_ids
-                .intersection(&current_voter.iter().collect())
+                .intersection(&before_progress.conf().voters().ids().iter().collect())
                 .count()
                 != 0
         };
@@ -2196,75 +2194,31 @@
             ));
         }
 
-        if current_voter.len() == 1 {
-            // It's always safe if there is only one node in the cluster.
-            return Ok(());
-        }
-
-        let promoted_commit_index = after_applied_prs.maximal_committed_index().0;
+        let promoted_commit_index = after_progress.maximal_committed_index().0;
         if promoted_commit_index >= self.get_store().truncated_index() {
             return Ok(());
         }
-=======
-        let before_progress = {
-            let pr = self.raft_group.status().progress.unwrap().clone();
-            if pr.is_singleton() {
-                // It's always safe if there is only one node in the cluster.
-                return Ok(());
-            }
-            pr
-        };
-
-        let (after_progress, promoted_commit_index) = {
-            let mut pr = self.check_joint_state(cc)?;
-            let idx = pr.maximal_committed_index().0;
-            if idx >= self.get_store().truncated_index() {
-                return Ok(());
-            }
-            (pr, idx)
-        };
->>>>>>> dcd2f8f4
 
         PEER_ADMIN_CMD_COUNTER_VEC
             .with_label_values(&["conf_change", "reject_unsafe"])
             .inc();
 
-<<<<<<< HEAD
         // Waking it up to replicate logs to candidate.
         self.should_wake_up = true;
         Err(box_err!(
-            "{} unsafe to perform conf change {:?}, truncated index {}, promoted commit index {}",
+            "{} unsafe to perform conf change {:?}, before: {:?}, after: {:?}, truncated index {}, promoted commit index {}",
             self.tag,
             change_peers,
-=======
-        info!(
-            "rejects unsafe conf change request";
-            "region_id" => self.region_id,
-            "peer_id" => self.peer.get_id(),
-            "request" => ?change_peer,
-            "before" => ?before_progress.conf().to_conf_state(),
-            "after" => ?after_progress.conf().to_conf_state(),
-            "truncated_index" => self.get_store().truncated_index(),
-            "promoted_commit_index" => promoted_commit_index,
-        );
-        // Waking it up to replicate logs to candidate.
-        self.should_wake_up = true;
-        Err(box_err!(
-            "unsafe to perform conf change {:?}, truncated index {}, promoted commit index {}",
-            change_peer,
->>>>>>> dcd2f8f4
+            before_progress.conf().to_conf_state(),
+            after_progress.conf().to_conf_state(),
             self.get_store().truncated_index(),
             promoted_commit_index
         ))
     }
 
     /// Check if current joint state can handle this confchange
-<<<<<<< HEAD
-    fn check_joint_state(&mut self, cc: &eraftpb::ConfChangeV2) -> Result<ProgressTracker> {
-=======
     fn check_joint_state(&mut self, cc: &impl ConfChangeI) -> Result<ProgressTracker> {
         let cc = &cc.as_v2();
->>>>>>> dcd2f8f4
         let mut prs = self.raft_group.status().progress.unwrap().clone();
         let mut changer = Changer::new(&prs);
         let (cfg, changes) = if cc.leave_joint() {
@@ -2331,12 +2285,6 @@
         }
 
         for (id, pr) in progress.iter() {
-<<<<<<< HEAD
-            if !progress.conf().voters().contains(*id) {
-                continue;
-            }
-=======
->>>>>>> dcd2f8f4
             if pr.state == ProgressState::Snapshot {
                 return Some("pending snapshot");
             }
@@ -2905,11 +2853,7 @@
             return Ok(Either::Right(index));
         }
 
-<<<<<<< HEAD
         let data = req.write_to_bytes()?;
-        // TODO: use local histogram metrics
-        PEER_PROPOSE_LOG_SIZE_HISTOGRAM.observe(data.len() as f64);
-
         let admin = req.get_admin_request();
         let res = if admin.has_change_peer() {
             self.propose_conf_change_internal(ctx, admin.get_change_peer(), data)
@@ -2938,27 +2882,11 @@
         let cc = change_peer.to_confchange(data);
         let changes = change_peer.get_change_peers();
 
-        self.check_conf_change(ctx, changes.as_ref(), cc.as_v2().as_ref())?;
-=======
-        let cc = {
-            let data = req.write_to_bytes()?;
-            let change_peer = apply::get_change_peer_cmd(req).unwrap();
-            let mut cc = eraftpb::ConfChange::default();
-            cc.set_change_type(change_peer.get_change_type());
-            cc.set_node_id(change_peer.get_peer().get_id());
-            cc.set_context(data);
-            cc
-        };
-
-        self.check_conf_change(ctx, &cc, req)?;
+        self.check_conf_change(ctx, changes.as_ref(), &cc)?;
 
         ctx.raft_metrics.propose.conf_change += 1;
-
         // TODO: use local histogram metrics
         PEER_PROPOSE_LOG_SIZE_HISTOGRAM.observe(cc.get_context().len() as f64);
->>>>>>> dcd2f8f4
-
-        ctx.raft_metrics.propose.conf_change += 1;
         info!(
             "propose conf change peer";
             "region_id" => self.region_id,
