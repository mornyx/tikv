[package]
name = "tikv_util"
version = "0.1.0"
edition = "2018"
publish = false

[features]
failpoints = ["fail/failpoints"]
protobuf-codec = ["kvproto/protobuf-codec"]
prost-codec = ["kvproto/prost-codec"]

[dependencies]
async-speed-limit = "0.3"
backtrace = "0.3.9"
byteorder = "1.2"
codec = { path = "../codec" }
configuration = { path = "../configuration" }
chrono = "0.4"
crc32fast = "1.2"
crossbeam = "0.7.2"
error_code = { path = "../error_code" }
derive_more = "0.99.3"
fail = "0.4"
file_system = { path = "../file_system" }
fs2 = "0.4"
futures = "0.3"
<<<<<<< HEAD
grpcio = { version = "0.7" }
hex = "0.4"
=======
grpcio = { version = "0.7", default-features = false, features = ["openssl-vendored"] }
>>>>>>> 3b2c5337
lazy_static = "1.3"
libc = "0.2"
log = { version = "0.4", features = ["max_level_trace", "release_max_level_debug"] }
log_wrappers = { path = "../log_wrappers" }
num_cpus = "1"
openssl = "0.10"
prometheus = { version = "0.10", features = ["nightly"] }
quick-error = "1.2.3"
rand = "0.7"
serde = { version = "1.0", features = ["derive"] }
serde_json = "1.0"
slog = { version = "2.3", features = ["max_level_trace", "release_max_level_debug"] }
slog-async = "2.3"
slog-global = { version = "0.1", git = "https://github.com/breeswish/slog-global.git", rev = "d592f88e4dbba5eb439998463054f1a44fbf17b9" }
slog-json = "2.3"
slog-term = "2.4"
sysinfo = "0.15"
tikv_alloc = { path = "../tikv_alloc" }
collections = { path = "../collections" }
time = "0.1"
tokio = { version = "0.2", features = ["rt-util"] }
tokio-executor = "0.1"
tokio-timer = "0.2"
url = "2"
kvproto = { git = "https://github.com/pingcap/kvproto.git", default-features = false }
minitrace = { git = "https://github.com/pingcap-incubator/minitrace-rust.git", branch = "master" }
protobuf = "2"
yatp = { git = "https://github.com/tikv/yatp.git", branch = "master" }

[target.'cfg(target_os = "linux")'.dependencies]
procinfo = { git = "https://github.com/tikv/procinfo-rs", rev = "5125fc1a69496b73b26b3c08b6e8afc3c665a56e" }
procfs = "0.7"

[dev-dependencies]
panic_hook = { path = "../panic_hook" }
protobuf = "2"
regex = "1.0"
tempfile = "3.0"
toml = "0.5"
utime = "0.2"<|MERGE_RESOLUTION|>--- conflicted
+++ resolved
@@ -24,12 +24,7 @@
 file_system = { path = "../file_system" }
 fs2 = "0.4"
 futures = "0.3"
-<<<<<<< HEAD
-grpcio = { version = "0.7" }
-hex = "0.4"
-=======
-grpcio = { version = "0.7", default-features = false, features = ["openssl-vendored"] }
->>>>>>> 3b2c5337
+grpcio = { version = "0.7", default-features = false }
 lazy_static = "1.3"
 libc = "0.2"
 log = { version = "0.4", features = ["max_level_trace", "release_max_level_debug"] }
