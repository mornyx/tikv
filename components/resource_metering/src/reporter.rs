--- conflicted
+++ resolved
@@ -55,7 +55,7 @@
     }
 
     fn get_interval(&self) -> Duration {
-        self.config.report_agent_interval.0
+        self.config.report_receiver_interval.0
     }
 }
 
@@ -76,7 +76,6 @@
         }
     }
 
-<<<<<<< HEAD
     fn handle_records(&mut self, records: Arc<RawRecords>) {
         self.records.append(records);
         self.records.keep_top_k(self.config.max_resource_groups);
@@ -86,20 +85,6 @@
         self.config = config;
         if !self.config.should_report() {
             self.reset();
-=======
-    pub fn init_client(&mut self) {
-        let channel = {
-            let cb = ChannelBuilder::new(self.env.clone())
-                .keepalive_time(Duration::from_secs(10))
-                .keepalive_timeout(Duration::from_secs(3));
-            cb.connect(&self.config.receiver_address)
-        };
-        self.client = Some(ResourceUsageAgentClient::new(channel));
-        if self.cpu_records_collector.is_none() {
-            self.cpu_records_collector = Some(register_collector(Box::new(
-                CpuRecordsCollector::new(self.scheduler.clone()),
-            )));
->>>>>>> 677ff9ad
         }
         if self.collector.is_none() {
             self.collector = Some(register_collector(Box::new(CollectorImpl::new(
@@ -115,7 +100,7 @@
         // Whether endpoint exists or not, records should be taken in order to reset.
         let records = std::mem::take(&mut self.records);
         self.client
-            .upload_records(&self.config.agent_address, records);
+            .upload_records(&self.config.receiver_address, records);
     }
 
     fn reset(&mut self) {
@@ -130,28 +115,11 @@
     ConfigChange(Config),
 }
 
-<<<<<<< HEAD
 impl Display for Task {
     fn fmt(&self, f: &mut Formatter<'_>) -> fmt::Result {
         match self {
             Task::Records(_) => {
                 write!(f, "Records")?;
-=======
-    fn run(&mut self, task: Self::Task) {
-        match task {
-            Task::ConfigChange(new_config) => {
-                let old_config_enabled = self.config.enabled;
-                let old_config_receiver_address = self.config.receiver_address.clone();
-                self.config = new_config;
-                if !self.config.should_report() {
-                    self.client.take();
-                    self.cpu_records_collector.take();
-                } else if self.config.receiver_address != old_config_receiver_address
-                    || self.config.enabled != old_config_enabled
-                {
-                    self.init_client();
-                }
->>>>>>> 677ff9ad
             }
             Task::ConfigChange(_) => {
                 write!(f, "ConfigChange")?;
@@ -164,7 +132,7 @@
 // Helper functions.
 impl Config {
     fn should_report(&self) -> bool {
-        self.enabled && !self.agent_address.is_empty() && self.max_resource_groups != 0
+        self.enabled && !self.receiver_address.is_empty() && self.max_resource_groups != 0
     }
 }
 
@@ -182,7 +150,6 @@
 
     struct MockClient;
 
-<<<<<<< HEAD
     impl Client for MockClient {
         fn upload_records(&mut self, address: &str, _records: Records) {
             assert_eq!(address, "abc");
@@ -196,8 +163,8 @@
         let mut r = Reporter::new(MockClient, Config::default(), scheduler);
         r.run(Task::ConfigChange(Config {
             enabled: false,
-            agent_address: "abc".to_string(),
-            report_agent_interval: ReadableDuration::minutes(2),
+            receiver_address: "abc".to_string(),
+            report_receiver_interval: ReadableDuration::minutes(2),
             max_resource_groups: 3000,
             precision: ReadableDuration::secs(2),
         }));
@@ -222,53 +189,5 @@
         r.on_timeout();
         r.shutdown();
         assert_eq!(OP_COUNT.load(SeqCst), 1);
-=======
-        if let Some(client) = self.client.as_ref() {
-            match client.report_cpu_time_opt(CallOption::default().timeout(Duration::from_secs(2)))
-            {
-                Ok((mut tx, rx)) => {
-                    self.reporting.store(true, SeqCst);
-                    let reporting = self.reporting.clone();
-                    client.spawn(async move {
-                        defer!(reporting.store(false, SeqCst));
-
-                        for (tag, (timestamp_list, cpu_time_ms_list, _)) in records {
-                            let mut req = CpuTimeRecord::default();
-                            req.set_resource_group_tag(tag);
-                            req.set_record_list_timestamp_sec(timestamp_list);
-                            req.set_record_list_cpu_time_ms(cpu_time_ms_list);
-                            if tx.send((req, WriteFlags::default())).await.is_err() {
-                                return;
-                            }
-                        }
-
-                        // others
-                        if !others.is_empty() {
-                            let timestamp_list = others.keys().cloned().collect::<Vec<_>>();
-                            let cpu_time_ms_list = others.values().cloned().collect::<Vec<_>>();
-                            let mut req = CpuTimeRecord::default();
-                            req.set_record_list_timestamp_sec(timestamp_list);
-                            req.set_record_list_cpu_time_ms(cpu_time_ms_list);
-                            if tx.send((req, WriteFlags::default())).await.is_err() {
-                                return;
-                            }
-                        }
-
-                        if tx.close().await.is_err() {
-                            return;
-                        }
-                        rx.await.ok();
-                    });
-                }
-                Err(err) => {
-                    warn!("failed to connect resource usage receiver"; "error" => ?err);
-                }
-            }
-        }
-    }
-
-    fn get_interval(&self) -> Duration {
-        self.config.report_receiver_interval.0
->>>>>>> 677ff9ad
     }
 }