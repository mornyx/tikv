[package]
name = "server"
version = "0.0.1"
license = "Apache-2.0"
edition = "2018"
publish = false

[features]
tcmalloc = ["tikv/tcmalloc"]
jemalloc = ["tikv/jemalloc"]
mimalloc = ["tikv/mimalloc"]
snmalloc = ["tikv/snmalloc"]
portable = ["tikv/portable"]
sse = ["tikv/sse"]
mem-profiling = ["tikv/mem-profiling"]
failpoints = ["tikv/failpoints"]
bcc-iosnoop = ["tikv/bcc-iosnoop"]
cloud-aws = [ "encryption_export/cloud-aws" ]
cloud-gcp = [ "encryption_export/cloud-gcp" ]
protobuf-codec = [
<<<<<<< HEAD
=======
  "protobuf/bytes",
  "backup/protobuf-codec",
  "cdc/protobuf-codec",
>>>>>>> 731fdee6
  "concurrency_manager/protobuf-codec",
  "encryption_export/protobuf-codec",
  "engine_rocks/protobuf-codec",
  "engine_traits/protobuf-codec",
  "error_code/protobuf-codec",
  "file_system/protobuf-codec",
  "grpcio/protobuf-codec",
  "keys/protobuf-codec",
  "kvproto/protobuf-codec",
  "pd_client/protobuf-codec",
  "raft/protobuf-codec",
  "raftstore/protobuf-codec",
  "raft_log_engine/protobuf-codec",
  "security/protobuf-codec",
  "tikv/protobuf-codec",
  "tikv_util/protobuf-codec",
  "txn_types/protobuf-codec",
]
prost-codec = [
  "concurrency_manager/prost-codec",
  "encryption_export/prost-codec",
  "engine_rocks/prost-codec",
  "engine_traits/prost-codec",
  "error_code/prost-codec",
  "file_system/prost-codec",
  "grpcio/prost-codec",
  "keys/prost-codec",
  "kvproto/prost-codec",
  "pd_client/prost-codec",
  "raft/prost-codec",
  "raftstore/prost-codec",
  "raft_log_engine/prost-codec",
  "security/prost-codec",
  "tikv/prost-codec",
  "tikv_util/prost-codec",
  "txn_types/prost-codec",
]
test-engines-rocksdb = [
  "tikv/test-engines-rocksdb",
]
test-engines-panic = [
  "tikv/test-engines-panic",
]

nortcheck = ["engine_rocks/nortcheck"]

[dependencies]
chrono = "0.4"
tempfile = "3.0"
clap = "2.32"
collections = { path = "../collections" }
concurrency_manager = { path = "../concurrency_manager", default-features = false }
crossbeam = "0.8"
encryption = { path = "../encryption", default-features = false }
encryption_export = { path = "../encryption/export", default-features = false }
engine_rocks = { path = "../engine_rocks", default-features = false }
engine_traits = { path = "../engine_traits", default-features = false }
error_code = { path = "../error_code", default-features = false }
file_system = { path = "../file_system", default-features = false }
fs2 = "0.4"
futures = "0.3"
tokio = { version = "1.5", features = ["rt-multi-thread"] }
grpcio = { version = "0.9", default-features = false, features = ["openssl-vendored"] }
hex = "0.4"
keys = { path = "../keys", default-features = false }
kvproto = { rev = "706fcaf286c8dd07ef59349c089f53289a32ce4c", git = "https://github.com/pingcap/kvproto.git", default-features = false }
libc = "0.2"
log = { version = "0.4", features = ["max_level_trace", "release_max_level_debug"] }
log_wrappers = { path = "../log_wrappers" }
nix = "0.11"
pd_client = { path = "../pd_client", default-features = false }
prometheus = { version = "0.12", features = ["nightly"] }
promptly = "0.3.0"
protobuf = "2.8"
raft = { version = "0.6.0-alpha", default-features = false }
raft_log_engine = { path = "../raft_log_engine", default-features = false }
raftstore = { path = "../raftstore", default-features = false }
<<<<<<< HEAD
rand = "0.7"
=======
rand = "0.8"
resolved_ts = { path = "../../components/resolved_ts", default-features = false }
>>>>>>> 731fdee6
security = { path = "../security", default-features = false }
serde_json = "1.0"
slog = { version = "2.3", features = ["max_level_trace", "release_max_level_debug"] }
slog-global = { version = "0.1", git = "https://github.com/breeswish/slog-global.git", rev = "d592f88e4dbba5eb439998463054f1a44fbf17b9" }
tikv = { path = "../..", default-features = false }
tikv_alloc = { path = "../tikv_alloc" }
tikv_util = { path = "../tikv_util", default-features = false }
toml = "0.5"
txn_types = { path = "../txn_types", default-features = false }
vlog = "0.1.4"
yatp = { git = "https://github.com/tikv/yatp.git", branch = "master" }
resource_metering = { path = "../resource_metering" }<|MERGE_RESOLUTION|>--- conflicted
+++ resolved
@@ -18,12 +18,7 @@
 cloud-aws = [ "encryption_export/cloud-aws" ]
 cloud-gcp = [ "encryption_export/cloud-gcp" ]
 protobuf-codec = [
-<<<<<<< HEAD
-=======
   "protobuf/bytes",
-  "backup/protobuf-codec",
-  "cdc/protobuf-codec",
->>>>>>> 731fdee6
   "concurrency_manager/protobuf-codec",
   "encryption_export/protobuf-codec",
   "engine_rocks/protobuf-codec",
@@ -101,12 +96,7 @@
 raft = { version = "0.6.0-alpha", default-features = false }
 raft_log_engine = { path = "../raft_log_engine", default-features = false }
 raftstore = { path = "../raftstore", default-features = false }
-<<<<<<< HEAD
-rand = "0.7"
-=======
 rand = "0.8"
-resolved_ts = { path = "../../components/resolved_ts", default-features = false }
->>>>>>> 731fdee6
 security = { path = "../security", default-features = false }
 serde_json = "1.0"
 slog = { version = "2.3", features = ["max_level_trace", "release_max_level_debug"] }
