[package]
name = "resolved_ts"
version = "0.0.1"
edition = "2018"
publish = false

[features]
default = ["protobuf-codec"]
protobuf-codec = [
  "grpcio/protobuf-codec",
  "kvproto/protobuf-codec",
  "pd_client/protobuf-codec",
  "raft/protobuf-codec",
  "raftstore/protobuf-codec",
  "tikv/protobuf-codec",
  "txn_types/protobuf-codec",
  "concurrency_manager/protobuf-codec",
  "tikv_util/protobuf-codec",
]
prost-codec = [
  "grpcio/prost-codec",
  "kvproto/prost-codec",
  "pd_client/prost-codec",
  "raft/prost-codec",
  "raftstore/prost-codec",
  "tikv/prost-codec",
  "txn_types/prost-codec",
  "concurrency_manager/prost-codec",
  "tikv_util/prost-codec",
]
tcmalloc = ["tikv/tcmalloc"]
jemalloc = ["tikv/jemalloc"]
mimalloc = ["tikv/mimalloc"]
portable = ["tikv/portable"]
sse = ["tikv/sse"]
mem-profiling = ["tikv/mem-profiling"]
failpoints = ["tikv/failpoints"]
test-engines-rocksdb = ["tikv/test-engines-rocksdb"]
test-engines-panic = ["tikv/test-engines-panic"]

[dependencies]
collections = { path = "../collections" }
crossbeam = "0.8"
concurrency_manager = { path = "../concurrency_manager", default-features = false }
engine_traits = { path = "../engine_traits", default-features = false }
fail = "0.4"
futures = "0.3"
<<<<<<< HEAD
grpcio = { version = "0.8",  default-features = false }
=======
grpcio = { version = "0.8", default-features = false, features = ["openssl-vendored"] }
>>>>>>> 3b234d02
hex = "0.4"
kvproto = { git = "https://github.com/pingcap/kvproto.git", default-features = false }
lazy_static = "1.3"
log_wrappers = { path = "../log_wrappers" }
pd_client = { path = "../pd_client", default-features = false }
prost = "0.7"
prometheus = { version = "0.10", default-features = false, features = ["nightly"] }
protobuf = "2.8"
raft = { version = "0.6.0-alpha", default-features = false }
raftstore = { path = "../raftstore", default-features = false }
thiserror = "1.0"
tikv = { path = "../../", default-features = false }
tikv_util = { path = "../tikv_util", default-features = false }
tokio = { version = "0.2", features = ["rt-threaded"]}
txn_types = { path = "../txn_types", default-features = false }
security = { path = "../security", default-features = false }
slog = { version = "2.3", features = ["max_level_trace", "release_max_level_debug"] }
slog-global = { version = "0.1", git = "https://github.com/breeswish/slog-global.git", rev = "d592f88e4dbba5eb439998463054f1a44fbf17b9" }

[dev-dependencies]
engine_rocks = { path = "../engine_rocks", default-features = false }
tempfile = "3.0"
test_raftstore = { path = "../test_raftstore", default-features = false }
test_util = { path = "../test_util", default-features = false }
panic_hook = { path = "../panic_hook" }
raft = { version = "0.6.0-alpha", default-features = false }

[[test]]
name = "integrations"
path = "tests/integrations/mod.rs"<|MERGE_RESOLUTION|>--- conflicted
+++ resolved
@@ -45,11 +45,7 @@
 engine_traits = { path = "../engine_traits", default-features = false }
 fail = "0.4"
 futures = "0.3"
-<<<<<<< HEAD
 grpcio = { version = "0.8",  default-features = false }
-=======
-grpcio = { version = "0.8", default-features = false, features = ["openssl-vendored"] }
->>>>>>> 3b234d02
 hex = "0.4"
 kvproto = { git = "https://github.com/pingcap/kvproto.git", default-features = false }
 lazy_static = "1.3"
