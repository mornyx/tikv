// Copyright 2016 TiKV Project Authors. Licensed under Apache-2.0.

use std::path::Path;
use std::sync::{Arc, Mutex, RwLock};

use tempfile::TempDir;

use kvproto::metapb;
use kvproto::raft_cmdpb::*;
use kvproto::raft_serverpb::{self, RaftMessage};
use raft::eraftpb::MessageType;
use raft::SnapshotStatus;

use super::*;
use crate::Config;
use collections::{HashMap, HashSet};
use concurrency_manager::ConcurrencyManager;
use encryption_export::DataKeyManager;
use engine_rocks::{RocksEngine, RocksSnapshot};
use engine_traits::{Engines, MiscExt, Peekable};
use raftstore::coprocessor::config::SplitCheckConfigManager;
use raftstore::coprocessor::CoprocessorHost;
use raftstore::errors::Error as RaftError;
use raftstore::router::{LocalReadRouter, RaftStoreRouter, ServerRaftStoreRouter};
use raftstore::store::config::RaftstoreConfigManager;
use raftstore::store::fsm::store::StoreMeta;
use raftstore::store::fsm::{RaftBatchSystem, RaftRouter};
use raftstore::store::SnapManagerBuilder;
use raftstore::store::*;
use raftstore::Result;
use resource_metering::CollectorRegHandle;
use tikv::config::{ConfigController, Module};
use tikv::import::SSTImporter;
use tikv::server::raftkv::ReplicaReadLockChecker;
use tikv::server::Node;
use tikv::server::Result as ServerResult;
use tikv_util::config::VersionTrack;
use tikv_util::time::ThreadReadId;
use tikv_util::worker::{Builder as WorkerBuilder, LazyWorker};

pub struct ChannelTransportCore {
    snap_paths: HashMap<u64, (SnapManager, TempDir)>,
    routers: HashMap<u64, SimulateTransport<ServerRaftStoreRouter<RocksEngine, RocksEngine>>>,
}

#[derive(Clone)]
pub struct ChannelTransport {
    core: Arc<Mutex<ChannelTransportCore>>,
}

impl ChannelTransport {
    pub fn new() -> ChannelTransport {
        ChannelTransport {
            core: Arc::new(Mutex::new(ChannelTransportCore {
                snap_paths: HashMap::default(),
                routers: HashMap::default(),
            })),
        }
    }
}

impl Default for ChannelTransport {
    fn default() -> Self {
        Self::new()
    }
}

impl Transport for ChannelTransport {
    fn send(&mut self, msg: RaftMessage) -> Result<()> {
        let from_store = msg.get_from_peer().get_store_id();
        let to_store = msg.get_to_peer().get_store_id();
        let to_peer_id = msg.get_to_peer().get_id();
        let region_id = msg.get_region_id();
        let is_snapshot = msg.get_message().get_msg_type() == MessageType::MsgSnapshot;

        if is_snapshot {
            let snap = msg.get_message().get_snapshot();
            let key = SnapKey::from_snap(snap).unwrap();
            let from = match self.core.lock().unwrap().snap_paths.get(&from_store) {
                Some(p) => {
                    p.0.register(key.clone(), SnapEntry::Sending);
                    p.0.get_snapshot_for_sending(&key).unwrap()
                }
                None => return Err(box_err!("missing temp dir for store {}", from_store)),
            };
            let to = match self.core.lock().unwrap().snap_paths.get(&to_store) {
                Some(p) => {
                    p.0.register(key.clone(), SnapEntry::Receiving);
                    let data = msg.get_message().get_snapshot().get_data();
                    p.0.get_snapshot_for_receiving(&key, data).unwrap()
                }
                None => return Err(box_err!("missing temp dir for store {}", to_store)),
            };

            defer!({
                let core = self.core.lock().unwrap();
                core.snap_paths[&from_store]
                    .0
                    .deregister(&key, &SnapEntry::Sending);
                core.snap_paths[&to_store]
                    .0
                    .deregister(&key, &SnapEntry::Receiving);
            });

            copy_snapshot(from, to)?;
        }

        let core = self.core.lock().unwrap();

        match core.routers.get(&to_store) {
            Some(h) => {
                h.send_raft_msg(msg)?;
                if is_snapshot {
                    // should report snapshot finish.
                    let _ = core.routers[&from_store].report_snapshot_status(
                        region_id,
                        to_peer_id,
                        SnapshotStatus::Finish,
                    );
                }
                Ok(())
            }
            _ => Err(box_err!("missing sender for store {}", to_store)),
        }
    }

    fn set_store_allowlist(&mut self, _allowlist: Vec<u64>) {
        unimplemented!();
    }

    fn need_flush(&self) -> bool {
        false
    }

    fn flush(&mut self) {}
}

type SimulateChannelTransport = SimulateTransport<ChannelTransport>;

pub struct NodeCluster {
    trans: ChannelTransport,
    pd_client: Arc<TestPdClient>,
    nodes: HashMap<u64, Node<TestPdClient, RocksEngine, RocksEngine>>,
    snap_mgrs: HashMap<u64, SnapManager>,
    cfg_controller: Option<ConfigController>,
    simulate_trans: HashMap<u64, SimulateChannelTransport>,
    concurrency_managers: HashMap<u64, ConcurrencyManager>,
    #[allow(clippy::type_complexity)]
    post_create_coprocessor_host: Option<Box<dyn Fn(u64, &mut CoprocessorHost<RocksEngine>)>>,
}

impl NodeCluster {
    pub fn new(pd_client: Arc<TestPdClient>) -> NodeCluster {
        NodeCluster {
            trans: ChannelTransport::new(),
            pd_client,
            nodes: HashMap::default(),
            snap_mgrs: HashMap::default(),
            cfg_controller: None,
            simulate_trans: HashMap::default(),
            concurrency_managers: HashMap::default(),
            post_create_coprocessor_host: None,
        }
    }
}

impl NodeCluster {
    #[allow(dead_code)]
    pub fn get_node_router(
        &self,
        node_id: u64,
    ) -> SimulateTransport<ServerRaftStoreRouter<RocksEngine, RocksEngine>> {
        self.trans
            .core
            .lock()
            .unwrap()
            .routers
            .get(&node_id)
            .cloned()
            .unwrap()
    }

    // Set a function that will be invoked after creating each CoprocessorHost. The first argument
    // of `op` is the node_id.
    // Set this before invoking `run_node`.
    #[allow(clippy::type_complexity)]
    pub fn post_create_coprocessor_host(
        &mut self,
        op: Box<dyn Fn(u64, &mut CoprocessorHost<RocksEngine>)>,
    ) {
        self.post_create_coprocessor_host = Some(op)
    }

    pub fn get_node(
        &mut self,
        node_id: u64,
    ) -> Option<&mut Node<TestPdClient, RocksEngine, RocksEngine>> {
        self.nodes.get_mut(&node_id)
    }

    pub fn get_concurrency_manager(&self, node_id: u64) -> ConcurrencyManager {
        self.concurrency_managers.get(&node_id).unwrap().clone()
    }

    pub fn get_cfg_controller(&self) -> Option<&ConfigController> {
        self.cfg_controller.as_ref()
    }
}

impl Simulator for NodeCluster {
    fn run_node(
        &mut self,
        node_id: u64,
        cfg: Config,
        engines: Engines<RocksEngine, RocksEngine>,
        store_meta: Arc<Mutex<StoreMeta>>,
        key_manager: Option<Arc<DataKeyManager>>,
        router: RaftRouter<RocksEngine, RocksEngine>,
        system: RaftBatchSystem<RocksEngine, RocksEngine>,
    ) -> ServerResult<u64> {
        assert!(node_id == 0 || !self.nodes.contains_key(&node_id));
        let pd_worker = LazyWorker::new("test-pd-worker");

        let simulate_trans = SimulateTransport::new(self.trans.clone());

        let mut raft_store = cfg.raft_store.clone();
        raft_store.validate().unwrap();
        let bg_worker = WorkerBuilder::new("background").thread_count(2).create();
        let mut node = Node::new(
            system,
            &cfg.server,
            Arc::new(VersionTrack::new(raft_store)),
            cfg.storage.api_version(),
            Arc::clone(&self.pd_client),
            Arc::default(),
            bg_worker.clone(),
        );

        let (snap_mgr, snap_mgr_path) = if node_id == 0
            || !self
                .trans
                .core
                .lock()
                .unwrap()
                .snap_paths
                .contains_key(&node_id)
        {
            let tmp = test_util::temp_dir("test_cluster", cfg.prefer_mem);
            let snap_mgr = SnapManagerBuilder::default()
                .max_write_bytes_per_sec(cfg.server.snap_max_write_bytes_per_sec.0 as i64)
                .max_total_size(cfg.server.snap_max_total_size.0)
                .encryption_key_manager(key_manager)
                .build(tmp.path().to_str().unwrap());
            (snap_mgr, Some(tmp))
        } else {
            let trans = self.trans.core.lock().unwrap();
            let &(ref snap_mgr, _) = &trans.snap_paths[&node_id];
            (snap_mgr.clone(), None)
        };

        self.snap_mgrs.insert(node_id, snap_mgr.clone());

        // Create coprocessor.
        let mut coprocessor_host = CoprocessorHost::new(router.clone(), cfg.coprocessor.clone());

        if let Some(f) = self.post_create_coprocessor_host.as_ref() {
            f(node_id, &mut coprocessor_host);
        }

        let cm = ConcurrencyManager::new(1.into());
        self.concurrency_managers.insert(node_id, cm.clone());
        ReplicaReadLockChecker::new(cm.clone()).register(&mut coprocessor_host);

        let importer = {
            let dir = Path::new(engines.kv.path()).join("import-sst");
            Arc::new(SSTImporter::new(&cfg.import, dir, None, cfg.storage.api_version()).unwrap())
        };

        let local_reader = LocalReader::new(engines.kv.clone(), store_meta.clone(), router.clone());
        let cfg_controller = ConfigController::new(cfg.tikv.clone());

        let split_check_runner =
            SplitCheckRunner::new(engines.kv.clone(), router.clone(), coprocessor_host.clone());
        let split_scheduler = bg_worker.start("test-split-check", split_check_runner);
        cfg_controller.register(
            Module::Coprocessor,
            Box::new(SplitCheckConfigManager(split_scheduler.clone())),
        );

<<<<<<< HEAD
        let mut raftstore_cfg = cfg.raft_store;
        raftstore_cfg.validate().unwrap();

        let raft_store = Arc::new(VersionTrack::new(raftstore_cfg));
        cfg_controller.register(
            Module::Raftstore,
            Box::new(RaftstoreConfigManager(raft_store)),
        );

=======
>>>>>>> caf3514c
        node.try_bootstrap_store(engines.clone())?;
        node.start(
            engines.clone(),
            simulate_trans.clone(),
            snap_mgr.clone(),
            pd_worker,
            store_meta,
            coprocessor_host,
            importer,
            split_scheduler,
            AutoSplitController::default(),
            cm,
            CollectorRegHandle::new_for_test(),
        )?;

        assert!(
            engines
                .kv
                .get_msg::<metapb::Region>(keys::PREPARE_BOOTSTRAP_KEY)
                .unwrap()
                .is_none()
        );
        assert!(node_id == 0 || node_id == node.id());

        let node_id = node.id();
        debug!(
            "node_id: {} tmp: {:?}",
            node_id,
            snap_mgr_path
                .as_ref()
                .map(|p| p.path().to_str().unwrap().to_owned())
        );

        let mut raftstore_cfg = cfg.tikv.raft_store;
        raftstore_cfg.validate().unwrap();
        let raft_store = Arc::new(VersionTrack::new(raftstore_cfg));
        cfg_controller.register(
            Module::Raftstore,
            Box::new(RaftstoreConfigManager::new(
                node.refresh_config_scheduler(),
                raft_store,
            )),
        );

        if let Some(tmp) = snap_mgr_path {
            self.trans
                .core
                .lock()
                .unwrap()
                .snap_paths
                .insert(node_id, (snap_mgr, tmp));
        }

        let router = ServerRaftStoreRouter::new(router, local_reader);
        self.trans
            .core
            .lock()
            .unwrap()
            .routers
            .insert(node_id, SimulateTransport::new(router));
        self.nodes.insert(node_id, node);
        self.cfg_controller = Some(cfg_controller);
        self.simulate_trans.insert(node_id, simulate_trans);

        Ok(node_id)
    }

    fn get_snap_dir(&self, node_id: u64) -> String {
        self.trans.core.lock().unwrap().snap_paths[&node_id]
            .1
            .path()
            .to_str()
            .unwrap()
            .to_owned()
    }

    fn get_snap_mgr(&self, node_id: u64) -> &SnapManager {
        self.snap_mgrs.get(&node_id).unwrap()
    }

    fn stop_node(&mut self, node_id: u64) {
        if let Some(mut node) = self.nodes.remove(&node_id) {
            node.stop();
        }
        self.trans
            .core
            .lock()
            .unwrap()
            .routers
            .remove(&node_id)
            .unwrap();
    }

    fn get_node_ids(&self) -> HashSet<u64> {
        self.nodes.keys().cloned().collect()
    }

    fn async_command_on_node_with_opts(
        &self,
        node_id: u64,
        request: RaftCmdRequest,
        cb: Callback<RocksSnapshot>,
        opts: RaftCmdExtraOpts,
    ) -> Result<()> {
        if !self
            .trans
            .core
            .lock()
            .unwrap()
            .routers
            .contains_key(&node_id)
        {
            return Err(box_err!("missing sender for store {}", node_id));
        }

        let router = self
            .trans
            .core
            .lock()
            .unwrap()
            .routers
            .get(&node_id)
            .cloned()
            .unwrap();
        router.send_command(request, cb, opts)
    }

    fn async_read(
        &self,
        node_id: u64,
        batch_id: Option<ThreadReadId>,
        request: RaftCmdRequest,
        cb: Callback<RocksSnapshot>,
    ) {
        if !self
            .trans
            .core
            .lock()
            .unwrap()
            .routers
            .contains_key(&node_id)
        {
            let mut resp = RaftCmdResponse::default();
            let e: RaftError = box_err!("missing sender for store {}", node_id);
            resp.mut_header().set_error(e.into());
            cb.invoke_with_response(resp);
            return;
        }
        let mut guard = self.trans.core.lock().unwrap();
        let router = guard.routers.get_mut(&node_id).unwrap();
        router.read(batch_id, request, cb).unwrap();
    }

    fn send_raft_msg(&mut self, msg: raft_serverpb::RaftMessage) -> Result<()> {
        self.trans.send(msg)
    }

    fn add_send_filter(&mut self, node_id: u64, filter: Box<dyn Filter>) {
        self.simulate_trans
            .get_mut(&node_id)
            .unwrap()
            .add_filter(filter);
    }

    fn clear_send_filters(&mut self, node_id: u64) {
        self.simulate_trans
            .get_mut(&node_id)
            .unwrap()
            .clear_filters();
    }

    fn add_recv_filter(&mut self, node_id: u64, filter: Box<dyn Filter>) {
        let mut trans = self.trans.core.lock().unwrap();
        trans.routers.get_mut(&node_id).unwrap().add_filter(filter);
    }

    fn clear_recv_filters(&mut self, node_id: u64) {
        let mut trans = self.trans.core.lock().unwrap();
        trans.routers.get_mut(&node_id).unwrap().clear_filters();
    }

    fn get_router(&self, node_id: u64) -> Option<RaftRouter<RocksEngine, RocksEngine>> {
        self.nodes.get(&node_id).map(|node| node.get_router())
    }
}

pub fn new_node_cluster(id: u64, count: usize) -> Cluster<NodeCluster> {
    let pd_client = Arc::new(TestPdClient::new(id, false));
    let sim = Arc::new(RwLock::new(NodeCluster::new(Arc::clone(&pd_client))));
    Cluster::new(id, count, sim, pd_client)
}

pub fn new_incompatible_node_cluster(id: u64, count: usize) -> Cluster<NodeCluster> {
    let pd_client = Arc::new(TestPdClient::new(id, true));
    let sim = Arc::new(RwLock::new(NodeCluster::new(Arc::clone(&pd_client))));
    Cluster::new(id, count, sim, pd_client)
}<|MERGE_RESOLUTION|>--- conflicted
+++ resolved
@@ -287,7 +287,6 @@
             Box::new(SplitCheckConfigManager(split_scheduler.clone())),
         );
 
-<<<<<<< HEAD
         let mut raftstore_cfg = cfg.raft_store;
         raftstore_cfg.validate().unwrap();
 
@@ -297,8 +296,6 @@
             Box::new(RaftstoreConfigManager(raft_store)),
         );
 
-=======
->>>>>>> caf3514c
         node.try_bootstrap_store(engines.clone())?;
         node.start(
             engines.clone(),
