[package]
name = "test_raftstore"
version = "0.0.1"
edition = "2018"
publish = false

[features]
default = ["test-engine-kv-rocksdb", "test-engine-raft-raft-engine", "cloud-aws", "cloud-gcp", "cloud-azure"]
cloud-aws = ["encryption_export/cloud-aws"]
cloud-gcp = ["encryption_export/cloud-gcp"]
cloud-azure = ["encryption_export/cloud-azure"]
test-engine-kv-rocksdb = [
  "raftstore/test-engine-kv-rocksdb"
]
test-engine-raft-raft-engine = [
  "raftstore/test-engine-raft-raft-engine"
]
test-engines-rocksdb = [
  "raftstore/test-engines-rocksdb",
]
test-engines-panic = [
  "raftstore/test-engines-panic",
]
test-raftstore-proxy = ["raftstore/test-raftstore-proxy"]

[dependencies]
api_version = { path = "../api_version" }
backtrace = "0.3"
causal_ts = { path = "../causal_ts" }
collections = { path = "../collections" }
concurrency_manager = { path = "../concurrency_manager", default-features = false }
crossbeam = "0.8"
encryption_export = { path = "../encryption/export", default-features = false }
engine_rocks = { path = "../engine_rocks", default-features = false }
engine_rocks_helper = { path = "../engine_rocks_helper" }
engine_test = { path = "../engine_test", default-features = false }
engine_traits = { path = "../engine_traits", default-features = false }
fail = "0.5"
file_system = { path = "../file_system" }
futures = "0.3"
grpcio = { version = "0.10", default-features = false, features = ["openssl-vendored", "protobuf-codec"] }
grpcio-health = { version = "0.10", default-features = false, features = ["protobuf-codec"] }
keys = { path = "../keys", default-features = false }
kvproto = { git = "https://github.com/pingcap/kvproto.git" }
lazy_static = "1.3"
log_wrappers = { path = "../log_wrappers" }
pd_client = { path = "../pd_client", default-features = false }
protobuf = { version = "2.8", features = ["bytes"] }
raft = { version = "0.7.0", default-features = false, features = ["protobuf-codec"] }
raftstore = { path = "../raftstore", default-features = false, features = ["testexport"] }
rand = "0.8"
resolved_ts = { path = "../resolved_ts" }
resource_metering = { path = "../resource_metering" }
security = { path = "../security", default-features = false }
server = { path = "../server" }
slog = { version = "2.3", features = ["max_level_trace", "release_max_level_debug"] }
# better to not use slog-global, but pass in the logger
slog-global = { version = "0.1", git = "https://github.com/breeswish/slog-global.git", rev = "d592f88e4dbba5eb439998463054f1a44fbf17b9" }
tempfile = "3.0"
test_util = { path = "../test_util", default-features = false }
tikv = { path = "../../", default-features = false }
tikv_util = { path = "../tikv_util", default-features = false }
tokio = { version = "1.5", features = ["rt-multi-thread"] }
tokio-timer = { git = "https://github.com/tikv/tokio", branch = "tokio-timer-hotfix" }
<<<<<<< HEAD
txn_types = { path = "../txn_types", default-features = false }
encryption_export = { path = "../encryption/export", default-features = false }
tokio = { version = "1.5", features = ["rt-multi-thread"]}
concurrency_manager = { path = "../concurrency_manager", default-features = false }
mock-engine-store = { path = "../../mock-engine-store", default-features = false }
fail = "0.5"
resource_metering = { path = "../resource_metering" }
=======
txn_types = { path = "../txn_types", default-features = false }
>>>>>>> 080d0868
<|MERGE_RESOLUTION|>--- conflicted
+++ resolved
@@ -62,14 +62,5 @@
 tikv_util = { path = "../tikv_util", default-features = false }
 tokio = { version = "1.5", features = ["rt-multi-thread"] }
 tokio-timer = { git = "https://github.com/tikv/tokio", branch = "tokio-timer-hotfix" }
-<<<<<<< HEAD
 txn_types = { path = "../txn_types", default-features = false }
-encryption_export = { path = "../encryption/export", default-features = false }
-tokio = { version = "1.5", features = ["rt-multi-thread"]}
-concurrency_manager = { path = "../concurrency_manager", default-features = false }
-mock-engine-store = { path = "../../mock-engine-store", default-features = false }
-fail = "0.5"
-resource_metering = { path = "../resource_metering" }
-=======
-txn_types = { path = "../txn_types", default-features = false }
->>>>>>> 080d0868
+mock-engine-store = { path = "../../mock-engine-store", default-features = false }