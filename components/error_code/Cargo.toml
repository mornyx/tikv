--- conflicted
+++ resolved
@@ -28,10 +28,6 @@
 raft = { version = "0.6.0-alpha", default-features = false }
 kvproto = { rev = "7a046020d1c091638e1e8aba623c8c1e8962219d", git = "https://github.com/pingcap/kvproto.git", default-features = false }
 tikv_alloc = { path = "../tikv_alloc" }
-<<<<<<< HEAD
-grpcio = { version = "0.8",  default-features = false }
-=======
-grpcio = { version = "0.9",  default-features = false, features = ["openssl-vendored"] }
->>>>>>> 527a79da
+grpcio = { version = "0.9",  default-features = false }
 toml = "0.5"
 serde = { version = "1.0", features = ["derive"] }