// Copyright 2017 TiKV Project Authors. Licensed under Apache-2.0.

use std::sync::Arc;
use tikv_util::time::{duration_to_sec, Instant};

use super::batch::ReqBatcher;
use crate::coprocessor::Endpoint;
use crate::server::gc_worker::GcWorker;
use crate::server::load_statistics::ThreadLoad;
use crate::server::metrics::*;
use crate::server::snap::Task as SnapTask;
use crate::server::Error;
use crate::server::Result as ServerResult;
use crate::storage::{
    errors::{
        extract_committed, extract_key_error, extract_key_errors, extract_kv_pairs,
        extract_kv_pairs_and_statistics, extract_region_error,
    },
    kv::Engine,
    lock_manager::LockManager,
    SecondaryLocksStatus, Storage, TxnStatus,
};
use engine_rocks::RocksEngine;
use futures::compat::Future01CompatExt;
use futures::future::{self, Future, FutureExt, TryFutureExt};
use futures::sink::SinkExt;
use futures::stream::{StreamExt, TryStreamExt};
use grpcio::{
    ClientStreamingSink, DuplexSink, Error as GrpcError, RequestStream, Result as GrpcResult,
    RpcContext, RpcStatus, RpcStatusCode, ServerStreamingSink, UnarySink, WriteFlags,
};
use kvproto::coprocessor::*;
use kvproto::errorpb::{Error as RegionError, *};
use kvproto::kvrpcpb::*;
<<<<<<< HEAD
=======
use kvproto::mpp::*;
use kvproto::raft_cmdpb::{CmdType, RaftCmdRequest, RaftRequestHeader, Request as RaftRequest};
>>>>>>> 73f01599
use kvproto::raft_serverpb::*;
use kvproto::tikvpb::*;
use raftstore::router::RaftStoreRouter;
use raftstore::store::{Callback, CasualMessage};
use raftstore::{DiscardReason, Error as RaftStoreError};
use security::{check_common_name, SecurityManager};
use tikv_util::future::{paired_future_callback, poll_future_notify};
use tikv_util::mpsc::batch::{unbounded, BatchCollector, BatchReceiver, Sender};
use tikv_util::worker::Scheduler;
use txn_types::{self, Key};

const GRPC_MSG_MAX_BATCH_SIZE: usize = 128;
const GRPC_MSG_NOTIFY_SIZE: usize = 8;

/// Service handles the RPC messages for the `Tikv` service.
pub struct Service<T: RaftStoreRouter<RocksEngine> + 'static, E: Engine, L: LockManager> {
    /// Used to handle requests related to GC.
    gc_worker: GcWorker<E, T>,
    // For handling KV requests.
    storage: Storage<E, L>,
    // For handling coprocessor requests.
    cop: Endpoint<E>,
    // For handling raft messages.
    ch: T,
    // For handling snapshot.
    snap_scheduler: Scheduler<SnapTask>,

    enable_req_batch: bool,

    grpc_thread_load: Arc<ThreadLoad>,

    readpool_normal_thread_load: Arc<ThreadLoad>,

    security_mgr: Arc<SecurityManager>,
}

impl<
        T: RaftStoreRouter<RocksEngine> + Clone + 'static,
        E: Engine + Clone,
        L: LockManager + Clone,
    > Clone for Service<T, E, L>
{
    fn clone(&self) -> Self {
        Service {
            gc_worker: self.gc_worker.clone(),
            storage: self.storage.clone(),
            cop: self.cop.clone(),
            ch: self.ch.clone(),
            snap_scheduler: self.snap_scheduler.clone(),
            enable_req_batch: self.enable_req_batch,
            grpc_thread_load: self.grpc_thread_load.clone(),
            readpool_normal_thread_load: self.readpool_normal_thread_load.clone(),
            security_mgr: self.security_mgr.clone(),
        }
    }
}

impl<T: RaftStoreRouter<RocksEngine> + 'static, E: Engine, L: LockManager> Service<T, E, L> {
    /// Constructs a new `Service` which provides the `Tikv` service.
    pub fn new(
        storage: Storage<E, L>,
        gc_worker: GcWorker<E, T>,
        cop: Endpoint<E>,
        ch: T,
        snap_scheduler: Scheduler<SnapTask>,
        grpc_thread_load: Arc<ThreadLoad>,
        readpool_normal_thread_load: Arc<ThreadLoad>,
        enable_req_batch: bool,
        security_mgr: Arc<SecurityManager>,
    ) -> Self {
        Service {
            gc_worker,
            storage,
            cop,
            ch,
            snap_scheduler,
            grpc_thread_load,
            readpool_normal_thread_load,
            enable_req_batch,
            security_mgr,
        }
    }
}

macro_rules! handle_request {
    ($fn_name: ident, $future_name: ident, $req_ty: ident, $resp_ty: ident) => {
        fn $fn_name(&mut self, ctx: RpcContext<'_>, req: $req_ty, sink: UnarySink<$resp_ty>) {
            if !check_common_name(self.security_mgr.cert_allowed_cn(), &ctx) {
                return;
            }
            let begin_instant = Instant::now_coarse();

            let resp = $future_name(&self.storage, req);
            let task = async move {
                let resp = resp.await?;
                sink.success(resp).await?;
                GRPC_MSG_HISTOGRAM_STATIC
                    .$fn_name
                    .observe(duration_to_sec(begin_instant.elapsed()));
                ServerResult::Ok(())
            }
            .map_err(|e| {
                debug!("kv rpc failed";
                    "request" => stringify!($fn_name),
                    "err" => ?e
                );
                GRPC_MSG_FAIL_COUNTER.$fn_name.inc();
            })
            .map(|_|());

            ctx.spawn(task);
        }
    }
}

impl<T: RaftStoreRouter<RocksEngine> + 'static, E: Engine, L: LockManager> Tikv
    for Service<T, E, L>
{
    handle_request!(kv_get, future_get, GetRequest, GetResponse);
    handle_request!(kv_scan, future_scan, ScanRequest, ScanResponse);
    handle_request!(
        kv_prewrite,
        future_prewrite,
        PrewriteRequest,
        PrewriteResponse
    );
    handle_request!(
        kv_pessimistic_lock,
        future_acquire_pessimistic_lock,
        PessimisticLockRequest,
        PessimisticLockResponse
    );
    handle_request!(
        kv_pessimistic_rollback,
        future_pessimistic_rollback,
        PessimisticRollbackRequest,
        PessimisticRollbackResponse
    );
    handle_request!(kv_commit, future_commit, CommitRequest, CommitResponse);
    handle_request!(kv_cleanup, future_cleanup, CleanupRequest, CleanupResponse);
    handle_request!(
        kv_batch_get,
        future_batch_get,
        BatchGetRequest,
        BatchGetResponse
    );
    handle_request!(
        kv_batch_rollback,
        future_batch_rollback,
        BatchRollbackRequest,
        BatchRollbackResponse
    );
    handle_request!(
        kv_txn_heart_beat,
        future_txn_heart_beat,
        TxnHeartBeatRequest,
        TxnHeartBeatResponse
    );
    handle_request!(
        kv_check_txn_status,
        future_check_txn_status,
        CheckTxnStatusRequest,
        CheckTxnStatusResponse
    );
    handle_request!(
        kv_check_secondary_locks,
        future_check_secondary_locks,
        CheckSecondaryLocksRequest,
        CheckSecondaryLocksResponse
    );
    handle_request!(
        kv_scan_lock,
        future_scan_lock,
        ScanLockRequest,
        ScanLockResponse
    );
    handle_request!(
        kv_resolve_lock,
        future_resolve_lock,
        ResolveLockRequest,
        ResolveLockResponse
    );
    handle_request!(
        kv_delete_range,
        future_delete_range,
        DeleteRangeRequest,
        DeleteRangeResponse
    );
    handle_request!(
        mvcc_get_by_key,
        future_mvcc_get_by_key,
        MvccGetByKeyRequest,
        MvccGetByKeyResponse
    );
    handle_request!(
        mvcc_get_by_start_ts,
        future_mvcc_get_by_start_ts,
        MvccGetByStartTsRequest,
        MvccGetByStartTsResponse
    );
    handle_request!(raw_get, future_raw_get, RawGetRequest, RawGetResponse);
    handle_request!(
        raw_batch_get,
        future_raw_batch_get,
        RawBatchGetRequest,
        RawBatchGetResponse
    );
    handle_request!(raw_scan, future_raw_scan, RawScanRequest, RawScanResponse);
    handle_request!(
        raw_batch_scan,
        future_raw_batch_scan,
        RawBatchScanRequest,
        RawBatchScanResponse
    );
    handle_request!(raw_put, future_raw_put, RawPutRequest, RawPutResponse);
    handle_request!(
        raw_batch_put,
        future_raw_batch_put,
        RawBatchPutRequest,
        RawBatchPutResponse
    );
    handle_request!(
        raw_delete,
        future_raw_delete,
        RawDeleteRequest,
        RawDeleteResponse
    );
    handle_request!(
        raw_batch_delete,
        future_raw_batch_delete,
        RawBatchDeleteRequest,
        RawBatchDeleteResponse
    );
    handle_request!(
        raw_delete_range,
        future_raw_delete_range,
        RawDeleteRangeRequest,
        RawDeleteRangeResponse
    );

    fn kv_import(&mut self, _: RpcContext<'_>, _: ImportRequest, _: UnarySink<ImportResponse>) {
        unimplemented!();
    }

    fn kv_gc(&mut self, ctx: RpcContext<'_>, _: GcRequest, sink: UnarySink<GcResponse>) {
        let e = RpcStatus::new(RpcStatusCode::UNIMPLEMENTED, None);
        ctx.spawn(
            sink.fail(e)
                .unwrap_or_else(|e| error!("kv rpc failed"; "err" => ?e)),
        );
    }

    fn coprocessor(&mut self, ctx: RpcContext<'_>, req: Request, sink: UnarySink<Response>) {
        if !check_common_name(self.security_mgr.cert_allowed_cn(), &ctx) {
            return;
        }
        let begin_instant = Instant::now_coarse();
        let future = future_cop(&self.cop, Some(ctx.peer()), req);
        let task = async move {
            let resp = future.await?;
            sink.success(resp).await?;
            GRPC_MSG_HISTOGRAM_STATIC
                .coprocessor
                .observe(duration_to_sec(begin_instant.elapsed()));
            ServerResult::Ok(())
        }
        .map_err(|e| {
            debug!("kv rpc failed";
                "request" => "coprocessor",
                "err" => ?e
            );
            GRPC_MSG_FAIL_COUNTER.coprocessor.inc();
        })
        .map(|_| ());

        ctx.spawn(task);
    }

    fn register_lock_observer(
        &mut self,
        ctx: RpcContext<'_>,
        req: RegisterLockObserverRequest,
        sink: UnarySink<RegisterLockObserverResponse>,
    ) {
        if !check_common_name(self.security_mgr.cert_allowed_cn(), &ctx) {
            return;
        }
        let begin_instant = Instant::now_coarse();

        let (cb, f) = paired_future_callback();
        let res = self.gc_worker.start_collecting(req.get_max_ts().into(), cb);

        let task = async move {
            // Here except for the receiving error of `futures::channel::oneshot`,
            // other errors will be returned as the successful response of rpc.
            let res = match res {
                Err(e) => Err(e),
                Ok(_) => f.await?,
            };
            let mut resp = RegisterLockObserverResponse::default();
            if let Err(e) = res {
                resp.set_error(format!("{}", e));
            }
            sink.success(resp).await?;
            GRPC_MSG_HISTOGRAM_STATIC
                .register_lock_observer
                .observe(duration_to_sec(begin_instant.elapsed()));
            ServerResult::Ok(())
        }
        .map_err(|e| {
            debug!("kv rpc failed";
                "request" => "register_lock_observer",
                "err" => ?e
            );
            GRPC_MSG_FAIL_COUNTER.register_lock_observer.inc();
        })
        .map(|_| ());

        ctx.spawn(task);
    }

    fn check_lock_observer(
        &mut self,
        ctx: RpcContext<'_>,
        req: CheckLockObserverRequest,
        sink: UnarySink<CheckLockObserverResponse>,
    ) {
        if !check_common_name(self.security_mgr.cert_allowed_cn(), &ctx) {
            return;
        }
        let begin_instant = Instant::now_coarse();

        let (cb, f) = paired_future_callback();
        let res = self
            .gc_worker
            .get_collected_locks(req.get_max_ts().into(), cb);

        let task = async move {
            let res = match res {
                Err(e) => Err(e),
                Ok(_) => f.await?,
            };
            let mut resp = CheckLockObserverResponse::default();
            match res {
                Ok((locks, is_clean)) => {
                    resp.set_is_clean(is_clean);
                    resp.set_locks(locks.into());
                }
                Err(e) => resp.set_error(format!("{}", e)),
            }
            sink.success(resp).await?;
            GRPC_MSG_HISTOGRAM_STATIC
                .check_lock_observer
                .observe(duration_to_sec(begin_instant.elapsed()));
            ServerResult::Ok(())
        }
        .map_err(|e| {
            debug!("kv rpc failed";
                "request" => "check_lock_observer",
                "err" => ?e
            );
            GRPC_MSG_FAIL_COUNTER.check_lock_observer.inc();
        })
        .map(|_| ());

        ctx.spawn(task);
    }

    fn remove_lock_observer(
        &mut self,
        ctx: RpcContext<'_>,
        req: RemoveLockObserverRequest,
        sink: UnarySink<RemoveLockObserverResponse>,
    ) {
        if !check_common_name(self.security_mgr.cert_allowed_cn(), &ctx) {
            return;
        }
        let begin_instant = Instant::now_coarse();

        let (cb, f) = paired_future_callback();
        let res = self.gc_worker.stop_collecting(req.get_max_ts().into(), cb);

        let task = async move {
            let res = match res {
                Err(e) => Err(e),
                Ok(_) => f.await?,
            };
            let mut resp = RemoveLockObserverResponse::default();
            if let Err(e) = res {
                resp.set_error(format!("{}", e));
            }
            sink.success(resp).await?;
            GRPC_MSG_HISTOGRAM_STATIC
                .remove_lock_observer
                .observe(duration_to_sec(begin_instant.elapsed()));
            ServerResult::Ok(())
        }
        .map_err(|e| {
            debug!("kv rpc failed";
                "request" => "remove_lock_observer",
                "err" => ?e
            );
            GRPC_MSG_FAIL_COUNTER.remove_lock_observer.inc();
        })
        .map(|_| ());

        ctx.spawn(task);
    }

    fn physical_scan_lock(
        &mut self,
        ctx: RpcContext<'_>,
        mut req: PhysicalScanLockRequest,
        sink: UnarySink<PhysicalScanLockResponse>,
    ) {
        if !check_common_name(self.security_mgr.cert_allowed_cn(), &ctx) {
            return;
        }
        let begin_instant = Instant::now_coarse();

        let (cb, f) = paired_future_callback();
        let res = self.gc_worker.physical_scan_lock(
            req.take_context(),
            req.get_max_ts().into(),
            Key::from_raw(req.get_start_key()),
            req.get_limit() as _,
            cb,
        );

        let task = async move {
            let res = match res {
                Err(e) => Err(e),
                Ok(_) => f.await?,
            };
            let mut resp = PhysicalScanLockResponse::default();
            match res {
                Ok(locks) => resp.set_locks(locks.into()),
                Err(e) => resp.set_error(format!("{}", e)),
            }
            sink.success(resp).await?;
            GRPC_MSG_HISTOGRAM_STATIC
                .physical_scan_lock
                .observe(duration_to_sec(begin_instant.elapsed()));
            ServerResult::Ok(())
        }
        .map_err(|e| {
            debug!("kv rpc failed";
                "request" => "physical_scan_lock",
                "err" => ?e
            );
            GRPC_MSG_FAIL_COUNTER.physical_scan_lock.inc();
        })
        .map(|_| ());

        ctx.spawn(task);
    }

    fn unsafe_destroy_range(
        &mut self,
        ctx: RpcContext<'_>,
        mut req: UnsafeDestroyRangeRequest,
        sink: UnarySink<UnsafeDestroyRangeResponse>,
    ) {
        if !check_common_name(self.security_mgr.cert_allowed_cn(), &ctx) {
            return;
        }
        let begin_instant = Instant::now_coarse();

        // DestroyRange is a very dangerous operation. We don't allow passing MIN_KEY as start, or
        // MAX_KEY as end here.
        assert!(!req.get_start_key().is_empty());
        assert!(!req.get_end_key().is_empty());

        let (cb, f) = paired_future_callback();
        let res = self.gc_worker.unsafe_destroy_range(
            req.take_context(),
            Key::from_raw(&req.take_start_key()),
            Key::from_raw(&req.take_end_key()),
            cb,
        );

        let task = async move {
            let res = match res {
                Err(e) => Err(e),
                Ok(_) => f.await?,
            };
            let mut resp = UnsafeDestroyRangeResponse::default();
            // Region error is impossible here.
            if let Err(e) = res {
                resp.set_error(format!("{}", e));
            }
            sink.success(resp).await?;
            GRPC_MSG_HISTOGRAM_STATIC
                .unsafe_destroy_range
                .observe(duration_to_sec(begin_instant.elapsed()));
            ServerResult::Ok(())
        }
        .map_err(|e| {
            debug!("kv rpc failed";
                "request" => "unsafe_destroy_range",
                "err" => ?e
            );
            GRPC_MSG_FAIL_COUNTER.unsafe_destroy_range.inc();
        })
        .map(|_| ());

        ctx.spawn(task);
    }

    fn coprocessor_stream(
        &mut self,
        ctx: RpcContext<'_>,
        req: Request,
        mut sink: ServerStreamingSink<Response>,
    ) {
        if !check_common_name(self.security_mgr.cert_allowed_cn(), &ctx) {
            return;
        }
        let begin_instant = Instant::now_coarse();

        let mut stream = self
            .cop
            .parse_and_handle_stream_request(req, Some(ctx.peer()))
            .map(|resp| {
                GrpcResult::<(Response, WriteFlags)>::Ok((
                    resp,
                    WriteFlags::default().buffer_hint(true),
                ))
            });
        let future = async move {
            match sink.send_all(&mut stream).await.map_err(Error::from) {
                Ok(_) => {
                    GRPC_MSG_HISTOGRAM_STATIC
                        .coprocessor_stream
                        .observe(duration_to_sec(begin_instant.elapsed()));
                    let _ = sink.close().await;
                }
                Err(e) => {
                    debug!("kv rpc failed";
                        "request" => "coprocessor_stream",
                        "err" => ?e
                    );
                    GRPC_MSG_FAIL_COUNTER.coprocessor_stream.inc();
                }
            }
        };

        ctx.spawn(future);
    }

    fn raft(
        &mut self,
        ctx: RpcContext<'_>,
        stream: RequestStream<RaftMessage>,
        sink: ClientStreamingSink<Done>,
    ) {
        if !check_common_name(self.security_mgr.cert_allowed_cn(), &ctx) {
            return;
        }
        let ch = self.ch.clone();
        ctx.spawn(async move {
            let res = stream.map_err(Error::from).try_for_each(move |msg| {
                RAFT_MESSAGE_RECV_COUNTER.inc();
                let ret = ch.send_raft_msg(msg).map_err(Error::from);
                future::ready(ret)
            });
            let status = match res.await {
                Err(e) => {
                    let msg = format!("{:?}", e);
                    error!("dispatch raft msg from gRPC to raftstore fail"; "err" => %msg);
                    RpcStatus::new(RpcStatusCode::UNKNOWN, Some(msg))
                }
                Ok(_) => RpcStatus::new(RpcStatusCode::UNKNOWN, None),
            };
            let _ = sink
                .fail(status)
                .map_err(|e| error!("KvService::raft send response fail"; "err" => ?e))
                .await;
        });
    }

    fn batch_raft(
        &mut self,
        ctx: RpcContext<'_>,
        stream: RequestStream<BatchRaftMessage>,
        sink: ClientStreamingSink<Done>,
    ) {
        if !check_common_name(self.security_mgr.cert_allowed_cn(), &ctx) {
            return;
        }
        info!("batch_raft RPC is called, new gRPC stream established");
        let ch = self.ch.clone();
        ctx.spawn(async move {
            let res = stream.map_err(Error::from).try_for_each(move |mut msgs| {
                let len = msgs.get_msgs().len();
                RAFT_MESSAGE_RECV_COUNTER.inc_by(len as i64);
                RAFT_MESSAGE_BATCH_SIZE.observe(len as f64);
                for msg in msgs.take_msgs().into_iter() {
                    if let Err(e) = ch.send_raft_msg(msg) {
                        return future::err(Error::from(e));
                    }
                }
                future::ok(())
            });
            let status = match res.await {
                Err(e) => {
                    let msg = format!("{:?}", e);
                    error!("dispatch raft msg from gRPC to raftstore fail"; "err" => %msg);
                    RpcStatus::new(RpcStatusCode::UNKNOWN, Some(msg))
                }
                Ok(_) => RpcStatus::new(RpcStatusCode::UNKNOWN, None),
            };
            let _ = sink
                .fail(status)
                .map_err(|e| error!("KvService::batch_raft send response fail"; "err" => ?e))
                .await;
        });
    }

    fn snapshot(
        &mut self,
        ctx: RpcContext<'_>,
        stream: RequestStream<SnapshotChunk>,
        sink: ClientStreamingSink<Done>,
    ) {
        if !check_common_name(self.security_mgr.cert_allowed_cn(), &ctx) {
            return;
        }
        let task = SnapTask::Recv { stream, sink };
        if let Err(e) = self.snap_scheduler.schedule(task) {
            let err_msg = format!("{}", e);
            let sink = match e.into_inner() {
                SnapTask::Recv { sink, .. } => sink,
                _ => unreachable!(),
            };
            let status = RpcStatus::new(RpcStatusCode::RESOURCE_EXHAUSTED, Some(err_msg));
            ctx.spawn(sink.fail(status).map(|_| ()));
        }
    }

    fn split_region(
        &mut self,
        ctx: RpcContext<'_>,
        mut req: SplitRegionRequest,
        sink: UnarySink<SplitRegionResponse>,
    ) {
        if !check_common_name(self.security_mgr.cert_allowed_cn(), &ctx) {
            return;
        }
        let begin_instant = Instant::now_coarse();

        let region_id = req.get_context().get_region_id();
        let (cb, f) = paired_future_callback();
        let mut split_keys = if !req.get_split_key().is_empty() {
            vec![Key::from_raw(req.get_split_key()).into_encoded()]
        } else {
            req.take_split_keys()
                .into_iter()
                .map(|x| Key::from_raw(&x).into_encoded())
                .collect()
        };
        split_keys.sort();
        let req = CasualMessage::SplitRegion {
            region_epoch: req.take_context().take_region_epoch(),
            split_keys,
            callback: Callback::write(cb),
            source: ctx.peer().into(),
        };

        if let Err(e) = self.ch.send_casual_msg(region_id, req) {
            // Retrun region error instead a gRPC error.
            let mut resp = SplitRegionResponse::default();
            resp.set_region_error(raftstore_error_to_region_error(e, region_id));
            ctx.spawn(
                async move {
                    sink.success(resp).await?;
                    ServerResult::Ok(())
                }
                .map_err(|_| ())
                .map(|_| ()),
            );
            return;
        }

        let task = async move {
            let mut res = f.await?;
            let mut resp = SplitRegionResponse::default();
            if res.response.get_header().has_error() {
                resp.set_region_error(res.response.mut_header().take_error());
            } else {
                let admin_resp = res.response.mut_admin_response();
                let regions: Vec<_> = admin_resp.mut_splits().take_regions().into();
                if regions.len() < 2 {
                    error!(
                        "invalid split response";
                        "region_id" => region_id,
                        "resp" => ?admin_resp
                    );
                    resp.mut_region_error().set_message(format!(
                        "Internal Error: invalid response: {:?}",
                        admin_resp
                    ));
                } else {
                    if regions.len() == 2 {
                        resp.set_left(regions[0].clone());
                        resp.set_right(regions[1].clone());
                    }
                    resp.set_regions(regions.into());
                }
            }
            sink.success(resp).await?;
            GRPC_MSG_HISTOGRAM_STATIC
                .split_region
                .observe(duration_to_sec(begin_instant.elapsed()));
            ServerResult::Ok(())
        }
        .map_err(|e| {
            debug!("kv rpc failed";
                "request" => "split_region",
                "err" => ?e
            );
            GRPC_MSG_FAIL_COUNTER.split_region.inc();
        })
        .map(|_| ());

        ctx.spawn(task);
    }

    fn read_index(
        &mut self,
        ctx: RpcContext<'_>,
        req: ReadIndexRequest,
        sink: UnarySink<ReadIndexResponse>,
    ) {
        let region_id = req.get_context().get_region_id();
<<<<<<< HEAD
        let mut resp = ReadIndexResponse::default();
        resp.set_region_error(RaftStoreError::RegionNotFound(region_id).into());
        ctx.spawn(
            async move {
                sink.success(resp).await?;
                ServerResult::Ok(())
=======
        let mut cmd = RaftCmdRequest::default();
        let mut header = RaftRequestHeader::default();
        let mut inner_req = RaftRequest::default();
        inner_req.set_cmd_type(CmdType::ReadIndex);
        inner_req.mut_read_index().set_start_ts(req.get_start_ts());
        for r in req.get_ranges() {
            let mut range = kvproto::kvrpcpb::KeyRange::default();
            range.set_start_key(Key::from_raw(r.get_start_key()).into_encoded());
            range.set_end_key(Key::from_raw(r.get_end_key()).into_encoded());
            inner_req.mut_read_index().mut_key_ranges().push(range);
        }
        header.set_region_id(req.get_context().get_region_id());
        header.set_peer(req.get_context().get_peer().clone());
        header.set_region_epoch(req.get_context().get_region_epoch().clone());
        if req.get_context().get_term() != 0 {
            header.set_term(req.get_context().get_term());
        }
        header.set_sync_log(req.get_context().get_sync_log());
        header.set_read_quorum(true);
        cmd.set_header(header);
        cmd.set_requests(vec![inner_req].into());

        let (cb, f) = paired_future_callback();

        // We must deal with all requests which acquire read-quorum in raftstore-thread,
        // so just send it as an command.
        if let Err(e) = self.ch.send_command(cmd, Callback::Read(cb)) {
            // Retrun region error instead a gRPC error.
            let mut resp = ReadIndexResponse::default();
            resp.set_region_error(raftstore_error_to_region_error(e, region_id));
            ctx.spawn(
                async move {
                    sink.success(resp).await?;
                    ServerResult::Ok(())
                }
                .map_err(|_| ())
                .map(|_| ()),
            );
            return;
        }

        let task = async move {
            let mut res = f.await?;
            let mut resp = ReadIndexResponse::default();
            if res.response.get_header().has_error() {
                resp.set_region_error(res.response.mut_header().take_error());
            } else {
                let mut raft_resps = res.response.take_responses();
                if raft_resps.len() != 1 {
                    error!(
                        "invalid read index response";
                        "region_id" => region_id,
                        "response" => ?raft_resps
                    );
                    resp.mut_region_error().set_message(format!(
                        "Internal Error: invalid response: {:?}",
                        raft_resps
                    ));
                } else {
                    let mut read_index_resp = raft_resps[0].take_read_index();
                    if read_index_resp.has_locked() {
                        resp.set_locked(read_index_resp.take_locked());
                    } else {
                        resp.set_read_index(read_index_resp.get_read_index());
                    }
                }
>>>>>>> 73f01599
            }
            .map_err(|_| ())
            .map(|_| ()),
        );
        return;
    }

    fn batch_commands(
        &mut self,
        ctx: RpcContext<'_>,
        stream: RequestStream<BatchCommandsRequest>,
        mut sink: DuplexSink<BatchCommandsResponse>,
    ) {
        if !check_common_name(self.security_mgr.cert_allowed_cn(), &ctx) {
            return;
        }
        let (tx, rx) = unbounded(GRPC_MSG_NOTIFY_SIZE);

        let ctx = Arc::new(ctx);
        let peer = ctx.peer();
        let storage = self.storage.clone();
        let cop = self.cop.clone();
        let enable_req_batch = self.enable_req_batch;
        let request_handler = stream.try_for_each(move |mut req| {
            let request_ids = req.take_request_ids();
            let requests: Vec<_> = req.take_requests().into();
            let mut batcher = if enable_req_batch && requests.len() > 2 {
                Some(ReqBatcher::new())
            } else {
                None
            };
            GRPC_REQ_BATCH_COMMANDS_SIZE.observe(requests.len() as f64);
            for (id, req) in request_ids.into_iter().zip(requests) {
                handle_batch_commands_request(&mut batcher, &storage, &cop, &peer, id, req, &tx);
            }
            if let Some(mut batch) = batcher {
                batch.commit(&storage, &tx);
                storage.release_snapshot();
            }
            future::ok(())
        });
        ctx.spawn(request_handler.unwrap_or_else(|e| error!("batch_commands error"; "err" => %e)));

        let thread_load = Arc::clone(&self.grpc_thread_load);
        let response_retriever = BatchReceiver::new(
            rx,
            GRPC_MSG_MAX_BATCH_SIZE,
            BatchCommandsResponse::default,
            BatchRespCollector,
        );

        let mut response_retriever = response_retriever
            .inspect(|r| GRPC_RESP_BATCH_COMMANDS_SIZE.observe(r.request_ids.len() as f64))
            .map(move |mut r| {
                r.set_transport_layer_load(thread_load.load() as u64);
                GrpcResult::<(BatchCommandsResponse, WriteFlags)>::Ok((
                    r,
                    WriteFlags::default().buffer_hint(false),
                ))
            });

        let send_task = async move {
            sink.send_all(&mut response_retriever).await?;
            sink.close().await?;
            Ok(())
        }
        .map_err(|e: grpcio::Error| {
            debug!("kv rpc failed";
                "request" => "batch_commands",
                "err" => ?e
            );
        })
        .map(|_| ());

        ctx.spawn(send_task);
    }

    fn ver_get(
        &mut self,
        _ctx: RpcContext<'_>,
        _req: VerGetRequest,
        _sink: UnarySink<VerGetResponse>,
    ) {
        unimplemented!()
    }

    fn ver_batch_get(
        &mut self,
        _ctx: RpcContext<'_>,
        _req: VerBatchGetRequest,
        _sink: UnarySink<VerBatchGetResponse>,
    ) {
        unimplemented!()
    }

    fn ver_mut(
        &mut self,
        _ctx: RpcContext<'_>,
        _req: VerMutRequest,
        _sink: UnarySink<VerMutResponse>,
    ) {
        unimplemented!()
    }

    fn ver_batch_mut(
        &mut self,
        _ctx: RpcContext<'_>,
        _req: VerBatchMutRequest,
        _sink: UnarySink<VerBatchMutResponse>,
    ) {
        unimplemented!()
    }

    fn ver_scan(
        &mut self,
        _ctx: RpcContext<'_>,
        _req: VerScanRequest,
        _sink: UnarySink<VerScanResponse>,
    ) {
        unimplemented!()
    }

    fn ver_delete_range(
        &mut self,
        _ctx: RpcContext<'_>,
        _req: VerDeleteRangeRequest,
        _sink: UnarySink<VerDeleteRangeResponse>,
    ) {
        unimplemented!()
    }

    fn batch_coprocessor(
        &mut self,
        _ctx: RpcContext<'_>,
        _req: BatchRequest,
        _sink: ServerStreamingSink<BatchResponse>,
    ) {
        unimplemented!()
    }

    fn dispatch_mpp_task(
        &mut self,
        _: RpcContext<'_>,
        _: DispatchTaskRequest,
        _: UnarySink<DispatchTaskResponse>,
    ) {
        unimplemented!()
    }

    fn cancel_mpp_task(
        &mut self,
        _: RpcContext<'_>,
        _: CancelTaskRequest,
        _: UnarySink<CancelTaskResponse>,
    ) {
        unimplemented!()
    }

    fn establish_mpp_connection(
        &mut self,
        _: RpcContext<'_>,
        _: EstablishMppConnectionRequest,
        _: ServerStreamingSink<MppDataPacket>,
    ) {
        unimplemented!()
    }
}

fn response_batch_commands_request<F>(
    id: u64,
    resp: F,
    tx: Sender<(u64, batch_commands_response::Response)>,
    begin_instant: Instant,
    label_enum: GrpcTypeKind,
) where
    F: Future<Output = Result<batch_commands_response::Response, ()>> + Send + 'static,
{
    let task = async move {
        if let Ok(resp) = resp.await {
            if tx.send_and_notify((id, resp)).is_err() {
                error!("KvService response batch commands fail");
            } else {
                GRPC_MSG_HISTOGRAM_STATIC
                    .get(label_enum)
                    .observe(begin_instant.elapsed_secs());
            }
        }
    };
    poll_future_notify(task);
}

fn handle_batch_commands_request<E: Engine, L: LockManager>(
    batcher: &mut Option<ReqBatcher>,
    storage: &Storage<E, L>,
    cop: &Endpoint<E>,
    peer: &str,
    id: u64,
    req: batch_commands_request::Request,
    tx: &Sender<(u64, batch_commands_response::Response)>,
) {
    // To simplify code and make the logic more clear.
    macro_rules! oneof {
        ($p:path) => {
            |resp| {
                let mut res = batch_commands_response::Response::default();
                res.cmd = Some($p(resp));
                res
            }
        };
    }

    macro_rules! handle_cmd {
        ($($cmd: ident, $future_fn: ident ( $($arg: expr),* ), $metric_name: ident;)*) => {
            match req.cmd {
                None => {
                    // For some invalid requests.
                    let begin_instant = Instant::now();
                    let resp = future::ok(batch_commands_response::Response::default());
                    response_batch_commands_request(id, resp, tx.clone(), begin_instant, GrpcTypeKind::invalid);
                },
                Some(batch_commands_request::request::Cmd::Get(req)) => {
                    if batcher.as_mut().map_or(false, |req_batch| {
                        req_batch.maybe_commit(storage, tx);
                        req_batch.can_batch_get(&req)
                    }) {
                        batcher.as_mut().unwrap().add_get_request(req, id);
                    } else {
                       let begin_instant = Instant::now();
                       let resp = future_get(storage, req)
                            .map_ok(oneof!(batch_commands_response::response::Cmd::Get))
                            .map_err(|_| GRPC_MSG_FAIL_COUNTER.kv_get.inc());
                        response_batch_commands_request(id, resp, tx.clone(), begin_instant, GrpcTypeKind::kv_get);
                    }
                },
                Some(batch_commands_request::request::Cmd::RawGet(req)) => {
                    if batcher.as_mut().map_or(false, |req_batch| {
                        req_batch.maybe_commit(storage, tx);
                        req_batch.can_batch_raw_get(&req)
                    }) {
                        batcher.as_mut().unwrap().add_raw_get_request(req, id);
                    } else {
                       let begin_instant = Instant::now();
                       let resp = future_raw_get(storage, req)
                            .map_ok(oneof!(batch_commands_response::response::Cmd::RawGet))
                            .map_err(|_| GRPC_MSG_FAIL_COUNTER.raw_get.inc());
                        response_batch_commands_request(id, resp, tx.clone(), begin_instant, GrpcTypeKind::raw_get);
                    }
                },
                $(Some(batch_commands_request::request::Cmd::$cmd(req)) => {
                    let begin_instant = Instant::now();
                    let resp = $future_fn($($arg,)* req)
                        .map_ok(oneof!(batch_commands_response::response::Cmd::$cmd))
                        .map_err(|_| GRPC_MSG_FAIL_COUNTER.$metric_name.inc());
                    response_batch_commands_request(id, resp, tx.clone(), begin_instant, GrpcTypeKind::$metric_name);
                })*
                Some(batch_commands_request::request::Cmd::Import(_)) => unimplemented!(),
            }
        }
    }

    handle_cmd! {
        Scan, future_scan(storage), kv_scan;
        Prewrite, future_prewrite(storage), kv_prewrite;
        Commit, future_commit(storage), kv_commit;
        Cleanup, future_cleanup(storage), kv_cleanup;
        BatchGet, future_batch_get(storage), kv_batch_get;
        BatchRollback, future_batch_rollback(storage), kv_batch_rollback;
        TxnHeartBeat, future_txn_heart_beat(storage), kv_txn_heart_beat;
        CheckTxnStatus, future_check_txn_status(storage), kv_check_txn_status;
        CheckSecondaryLocks, future_check_secondary_locks(storage), kv_check_secondary_locks;
        ScanLock, future_scan_lock(storage), kv_scan_lock;
        ResolveLock, future_resolve_lock(storage), kv_resolve_lock;
        Gc, future_gc(), kv_gc;
        DeleteRange, future_delete_range(storage), kv_delete_range;
        RawBatchGet, future_raw_batch_get(storage), raw_batch_get;
        RawPut, future_raw_put(storage), raw_put;
        RawBatchPut, future_raw_batch_put(storage), raw_batch_put;
        RawDelete, future_raw_delete(storage), raw_delete;
        RawBatchDelete, future_raw_batch_delete(storage), raw_batch_delete;
        RawScan, future_raw_scan(storage), raw_scan;
        RawDeleteRange, future_raw_delete_range(storage), raw_delete_range;
        RawBatchScan, future_raw_batch_scan(storage), raw_batch_scan;
        VerGet, future_ver_get(storage), ver_get;
        VerBatchGet, future_ver_batch_get(storage), ver_batch_get;
        VerMut, future_ver_mut(storage), ver_mut;
        VerBatchMut, future_ver_batch_mut(storage), ver_batch_mut;
        VerScan, future_ver_scan(storage), ver_scan;
        VerDeleteRange, future_ver_delete_range(storage), ver_delete_range;
        Coprocessor, future_cop(cop, Some(peer.to_string())), coprocessor;
        PessimisticLock, future_acquire_pessimistic_lock(storage), kv_pessimistic_lock;
        PessimisticRollback, future_pessimistic_rollback(storage), kv_pessimistic_rollback;
        Empty, future_handle_empty(), invalid;
    }
}

async fn future_handle_empty(
    req: BatchCommandsEmptyRequest,
) -> ServerResult<BatchCommandsEmptyResponse> {
    let mut res = BatchCommandsEmptyResponse::default();
    res.set_test_id(req.get_test_id());
    // `BatchCommandsWaker` processes futures in notify. If delay_time is too small, notify
    // can be called immediately, so the future is polled recursively and lead to deadlock.
    if req.get_delay_time() < 10 {
        Ok(res)
    } else {
        let _ = tikv_util::timer::GLOBAL_TIMER_HANDLE
            .delay(
                std::time::Instant::now() + std::time::Duration::from_millis(req.get_delay_time()),
            )
            .compat()
            .await;
        Ok(res)
    }
}

fn future_get<E: Engine, L: LockManager>(
    storage: &Storage<E, L>,
    mut req: GetRequest,
) -> impl Future<Output = ServerResult<GetResponse>> {
    let v = storage.get(
        req.take_context(),
        Key::from_raw(req.get_key()),
        req.get_version().into(),
    );

    async move {
        let v = v.await;
        let mut resp = GetResponse::default();
        if let Some(err) = extract_region_error(&v) {
            resp.set_region_error(err);
        } else {
            match v {
                Ok((val, statistics, perf_statistics_delta)) => {
                    statistics.write_scan_detail(resp.mut_scan_detail_v2());
                    perf_statistics_delta.write_scan_detail(resp.mut_scan_detail_v2());
                    match val {
                        Some(val) => resp.set_value(val),
                        None => resp.set_not_found(true),
                    }
                }
                Err(e) => resp.set_error(extract_key_error(&e)),
            }
        }
        Ok(resp)
    }
}

fn future_scan<E: Engine, L: LockManager>(
    storage: &Storage<E, L>,
    mut req: ScanRequest,
) -> impl Future<Output = ServerResult<ScanResponse>> {
    let end_key = Key::from_raw_maybe_unbounded(req.get_end_key());
    let v = storage.scan(
        req.take_context(),
        Key::from_raw(req.get_start_key()),
        end_key,
        req.get_limit() as usize,
        req.get_sample_step() as usize,
        req.get_version().into(),
        req.get_key_only(),
        req.get_reverse(),
    );

    async move {
        let v = v.await;
        let mut resp = ScanResponse::default();
        if let Some(err) = extract_region_error(&v) {
            resp.set_region_error(err);
        } else {
            resp.set_pairs(extract_kv_pairs(v).into());
        }
        Ok(resp)
    }
}

fn future_batch_get<E: Engine, L: LockManager>(
    storage: &Storage<E, L>,
    mut req: BatchGetRequest,
) -> impl Future<Output = ServerResult<BatchGetResponse>> {
    let keys = req.get_keys().iter().map(|x| Key::from_raw(x)).collect();
    let v = storage.batch_get(req.take_context(), keys, req.get_version().into());

    async move {
        let v = v.await;
        let mut resp = BatchGetResponse::default();
        if let Some(err) = extract_region_error(&v) {
            resp.set_region_error(err);
        } else {
            let (val, statistics, perf_statistics_delta) = extract_kv_pairs_and_statistics(v);
            statistics.write_scan_detail(resp.mut_scan_detail_v2());
            perf_statistics_delta.write_scan_detail(resp.mut_scan_detail_v2());
            resp.set_pairs(val.into());
        }
        Ok(resp)
    }
}

async fn future_gc(_: GcRequest) -> ServerResult<GcResponse> {
    Err(Error::Grpc(GrpcError::RpcFailure(RpcStatus::new(
        RpcStatusCode::UNIMPLEMENTED,
        None,
    ))))
}

fn future_delete_range<E: Engine, L: LockManager>(
    storage: &Storage<E, L>,
    mut req: DeleteRangeRequest,
) -> impl Future<Output = ServerResult<DeleteRangeResponse>> {
    let (cb, f) = paired_future_callback();
    let res = storage.delete_range(
        req.take_context(),
        Key::from_raw(req.get_start_key()),
        Key::from_raw(req.get_end_key()),
        req.get_notify_only(),
        cb,
    );

    async move {
        let v = match res {
            Err(e) => Err(e),
            Ok(_) => f.await?,
        };
        let mut resp = DeleteRangeResponse::default();
        if let Some(err) = extract_region_error(&v) {
            resp.set_region_error(err);
        } else if let Err(e) = v {
            resp.set_error(format!("{}", e));
        }
        Ok(resp)
    }
}

fn future_raw_get<E: Engine, L: LockManager>(
    storage: &Storage<E, L>,
    mut req: RawGetRequest,
) -> impl Future<Output = ServerResult<RawGetResponse>> {
    let v = storage.raw_get(req.take_context(), req.take_cf(), req.take_key());

    async move {
        let v = v.await;
        let mut resp = RawGetResponse::default();
        if let Some(err) = extract_region_error(&v) {
            resp.set_region_error(err);
        } else {
            match v {
                Ok(Some(val)) => resp.set_value(val),
                Ok(None) => resp.set_not_found(true),
                Err(e) => resp.set_error(format!("{}", e)),
            }
        }
        Ok(resp)
    }
}

fn future_raw_batch_get<E: Engine, L: LockManager>(
    storage: &Storage<E, L>,
    mut req: RawBatchGetRequest,
) -> impl Future<Output = ServerResult<RawBatchGetResponse>> {
    let keys = req.take_keys().into();
    let v = storage.raw_batch_get(req.take_context(), req.take_cf(), keys);

    async move {
        let v = v.await;
        let mut resp = RawBatchGetResponse::default();
        if let Some(err) = extract_region_error(&v) {
            resp.set_region_error(err);
        } else {
            resp.set_pairs(extract_kv_pairs(v).into());
        }
        Ok(resp)
    }
}

fn future_raw_put<E: Engine, L: LockManager>(
    storage: &Storage<E, L>,
    mut req: RawPutRequest,
) -> impl Future<Output = ServerResult<RawPutResponse>> {
    let (cb, f) = paired_future_callback();
    let res = storage.raw_put(
        req.take_context(),
        req.take_cf(),
        req.take_key(),
        req.take_value(),
        cb,
    );

    async move {
        let v = match res {
            Err(e) => Err(e),
            Ok(_) => f.await?,
        };
        let mut resp = RawPutResponse::default();
        if let Some(err) = extract_region_error(&v) {
            resp.set_region_error(err);
        } else if let Err(e) = v {
            resp.set_error(format!("{}", e));
        }
        Ok(resp)
    }
}

fn future_raw_batch_put<E: Engine, L: LockManager>(
    storage: &Storage<E, L>,
    mut req: RawBatchPutRequest,
) -> impl Future<Output = ServerResult<RawBatchPutResponse>> {
    let cf = req.take_cf();
    let pairs = req
        .take_pairs()
        .into_iter()
        .map(|mut x| (x.take_key(), x.take_value()))
        .collect();

    let (cb, f) = paired_future_callback();
    let res = storage.raw_batch_put(req.take_context(), cf, pairs, cb);

    async move {
        let v = match res {
            Err(e) => Err(e),
            Ok(_) => f.await?,
        };
        let mut resp = RawBatchPutResponse::default();
        if let Some(err) = extract_region_error(&v) {
            resp.set_region_error(err);
        } else if let Err(e) = v {
            resp.set_error(format!("{}", e));
        }
        Ok(resp)
    }
}

fn future_raw_delete<E: Engine, L: LockManager>(
    storage: &Storage<E, L>,
    mut req: RawDeleteRequest,
) -> impl Future<Output = ServerResult<RawDeleteResponse>> {
    let (cb, f) = paired_future_callback();
    let res = storage.raw_delete(req.take_context(), req.take_cf(), req.take_key(), cb);

    async move {
        let v = match res {
            Err(e) => Err(e),
            Ok(_) => f.await?,
        };
        let mut resp = RawDeleteResponse::default();
        if let Some(err) = extract_region_error(&v) {
            resp.set_region_error(err);
        } else if let Err(e) = v {
            resp.set_error(format!("{}", e));
        }
        Ok(resp)
    }
}

fn future_raw_batch_delete<E: Engine, L: LockManager>(
    storage: &Storage<E, L>,
    mut req: RawBatchDeleteRequest,
) -> impl Future<Output = ServerResult<RawBatchDeleteResponse>> {
    let cf = req.take_cf();
    let keys = req.take_keys().into();
    let (cb, f) = paired_future_callback();
    let res = storage.raw_batch_delete(req.take_context(), cf, keys, cb);

    async move {
        let v = match res {
            Err(e) => Err(e),
            Ok(_) => f.await?,
        };
        let mut resp = RawBatchDeleteResponse::default();
        if let Some(err) = extract_region_error(&v) {
            resp.set_region_error(err);
        } else if let Err(e) = v {
            resp.set_error(format!("{}", e));
        }
        Ok(resp)
    }
}

fn future_raw_scan<E: Engine, L: LockManager>(
    storage: &Storage<E, L>,
    mut req: RawScanRequest,
) -> impl Future<Output = ServerResult<RawScanResponse>> {
    let end_key = if req.get_end_key().is_empty() {
        None
    } else {
        Some(req.take_end_key())
    };
    let v = storage.raw_scan(
        req.take_context(),
        req.take_cf(),
        req.take_start_key(),
        end_key,
        req.get_limit() as usize,
        req.get_key_only(),
        req.get_reverse(),
    );

    async move {
        let v = v.await;
        let mut resp = RawScanResponse::default();
        if let Some(err) = extract_region_error(&v) {
            resp.set_region_error(err);
        } else {
            resp.set_kvs(extract_kv_pairs(v).into());
        }
        Ok(resp)
    }
}

fn future_raw_batch_scan<E: Engine, L: LockManager>(
    storage: &Storage<E, L>,
    mut req: RawBatchScanRequest,
) -> impl Future<Output = ServerResult<RawBatchScanResponse>> {
    let v = storage.raw_batch_scan(
        req.take_context(),
        req.take_cf(),
        req.take_ranges().into(),
        req.get_each_limit() as usize,
        req.get_key_only(),
        req.get_reverse(),
    );

    async move {
        let v = v.await;
        let mut resp = RawBatchScanResponse::default();
        if let Some(err) = extract_region_error(&v) {
            resp.set_region_error(err);
        } else {
            resp.set_kvs(extract_kv_pairs(v).into());
        }
        Ok(resp)
    }
}

fn future_raw_delete_range<E: Engine, L: LockManager>(
    storage: &Storage<E, L>,
    mut req: RawDeleteRangeRequest,
) -> impl Future<Output = ServerResult<RawDeleteRangeResponse>> {
    let (cb, f) = paired_future_callback();
    let res = storage.raw_delete_range(
        req.take_context(),
        req.take_cf(),
        req.take_start_key(),
        req.take_end_key(),
        cb,
    );

    async move {
        let v = match res {
            Err(e) => Err(e),
            Ok(_) => f.await?,
        };
        let mut resp = RawDeleteRangeResponse::default();
        if let Some(err) = extract_region_error(&v) {
            resp.set_region_error(err);
        } else if let Err(e) = v {
            resp.set_error(format!("{}", e));
        }
        Ok(resp)
    }
}

// unimplemented
fn future_ver_get<E: Engine, L: LockManager>(
    _storage: &Storage<E, L>,
    mut _req: VerGetRequest,
) -> impl Future<Output = ServerResult<VerGetResponse>> {
    let resp = VerGetResponse::default();
    future::ok(resp)
}

// unimplemented
fn future_ver_batch_get<E: Engine, L: LockManager>(
    _storage: &Storage<E, L>,
    mut _req: VerBatchGetRequest,
) -> impl Future<Output = ServerResult<VerBatchGetResponse>> {
    let resp = VerBatchGetResponse::default();
    future::ok(resp)
}

// unimplemented
fn future_ver_mut<E: Engine, L: LockManager>(
    _storage: &Storage<E, L>,
    mut _req: VerMutRequest,
) -> impl Future<Output = ServerResult<VerMutResponse>> {
    let resp = VerMutResponse::default();
    future::ok(resp)
}

// unimplemented
fn future_ver_batch_mut<E: Engine, L: LockManager>(
    _storage: &Storage<E, L>,
    mut _req: VerBatchMutRequest,
) -> impl Future<Output = ServerResult<VerBatchMutResponse>> {
    let resp = VerBatchMutResponse::default();
    future::ok(resp)
}

// unimplemented
fn future_ver_scan<E: Engine, L: LockManager>(
    _storage: &Storage<E, L>,
    mut _req: VerScanRequest,
) -> impl Future<Output = ServerResult<VerScanResponse>> {
    let resp = VerScanResponse::default();
    future::ok(resp)
}

// unimplemented
fn future_ver_delete_range<E: Engine, L: LockManager>(
    _storage: &Storage<E, L>,
    mut _req: VerDeleteRangeRequest,
) -> impl Future<Output = ServerResult<VerDeleteRangeResponse>> {
    let resp = VerDeleteRangeResponse::default();
    future::ok(resp)
}

fn future_cop<E: Engine>(
    cop: &Endpoint<E>,
    peer: Option<String>,
    req: Request,
) -> impl Future<Output = ServerResult<Response>> {
    let ret = cop.parse_and_handle_unary_request(req, peer);
    async move { Ok(ret.await) }
}

macro_rules! txn_command_future {
    ($fn_name: ident, $req_ty: ident, $resp_ty: ident, ($req: ident) $prelude: stmt; ($v: ident, $resp: ident) { $else_branch: expr }) => {
        fn $fn_name<E: Engine, L: LockManager>(
            storage: &Storage<E, L>,
            $req: $req_ty,
        ) -> impl Future<Output = ServerResult<$resp_ty>> {
            $prelude
            let (cb, f) = paired_future_callback();
            let res = storage.sched_txn_command($req.into(), cb);

            async move {
                let $v = match res {
                    Err(e) => Err(e),
                    Ok(_) => f.await?,
                };
                let mut $resp = $resp_ty::default();
                if let Some(err) = extract_region_error(&$v) {
                    $resp.set_region_error(err);
                } else {
                    $else_branch;
                }
                Ok($resp)
            }
        }
    };
    ($fn_name: ident, $req_ty: ident, $resp_ty: ident, ($v: ident, $resp: ident) { $else_branch: expr }) => {
        txn_command_future!($fn_name, $req_ty, $resp_ty, (req) {}; ($v, $resp) { $else_branch });
    };
}

txn_command_future!(future_prewrite, PrewriteRequest, PrewriteResponse, (v, resp) {{
    if let Ok(v) = &v {
        resp.set_min_commit_ts(v.min_commit_ts.into_inner());
        resp.set_one_pc_commit_ts(v.one_pc_commit_ts.into_inner());
    }
    resp.set_errors(extract_key_errors(v.map(|v| v.locks)).into());
}});
txn_command_future!(future_acquire_pessimistic_lock, PessimisticLockRequest, PessimisticLockResponse, (v, resp) {
    match v {
        Ok(Ok(res)) => resp.set_values(res.into_vec().into()),
        Err(e) | Ok(Err(e)) => resp.set_errors(vec![extract_key_error(&e)].into()),
    }
});
txn_command_future!(future_pessimistic_rollback, PessimisticRollbackRequest, PessimisticRollbackResponse, (v, resp) {
    resp.set_errors(extract_key_errors(v).into())
});
txn_command_future!(future_batch_rollback, BatchRollbackRequest, BatchRollbackResponse, (v, resp) {
    if let Err(e) = v {
        resp.set_error(extract_key_error(&e));
    }
});
txn_command_future!(future_resolve_lock, ResolveLockRequest, ResolveLockResponse, (v, resp) {
    if let Err(e) = v {
        resp.set_error(extract_key_error(&e));
    }
});
txn_command_future!(future_commit, CommitRequest, CommitResponse, (v, resp) {
    match v {
        Ok(TxnStatus::Committed { commit_ts }) => {
            resp.set_commit_version(commit_ts.into_inner())
        }
        Ok(_) => unreachable!(),
        Err(e) => resp.set_error(extract_key_error(&e)),
    }
});
txn_command_future!(future_cleanup, CleanupRequest, CleanupResponse, (v, resp) {
    if let Err(e) = v {
        if let Some(ts) = extract_committed(&e) {
            resp.set_commit_version(ts.into_inner());
        } else {
            resp.set_error(extract_key_error(&e));
        }
    }
});
txn_command_future!(future_txn_heart_beat, TxnHeartBeatRequest, TxnHeartBeatResponse, (v, resp) {
    match v {
        Ok(txn_status) => {
            if let TxnStatus::Uncommitted { lock, .. } = txn_status {
                resp.set_lock_ttl(lock.ttl);
            } else {
                unreachable!();
            }
        }
        Err(e) => resp.set_error(extract_key_error(&e)),
    }
});
txn_command_future!(future_check_txn_status, CheckTxnStatusRequest, CheckTxnStatusResponse,
    (v, resp) {
        match v {
            Ok(txn_status) => match txn_status {
                TxnStatus::RolledBack => resp.set_action(Action::NoAction),
                TxnStatus::TtlExpire => resp.set_action(Action::TtlExpireRollback),
                TxnStatus::LockNotExist => resp.set_action(Action::LockNotExistRollback),
                TxnStatus::Committed { commit_ts } => {
                    resp.set_commit_version(commit_ts.into_inner())
                }
                TxnStatus::Uncommitted { lock, min_commit_ts_pushed } => {
                    if min_commit_ts_pushed {
                        resp.set_action(Action::MinCommitTsPushed);
                    }
                    resp.set_lock_ttl(lock.ttl);
                    let primary = lock.primary.clone();
                    resp.set_lock_info(lock.into_lock_info(primary));
                }
            },
            Err(e) => resp.set_error(extract_key_error(&e)),
        }
});
txn_command_future!(future_check_secondary_locks, CheckSecondaryLocksRequest, CheckSecondaryLocksResponse, (status, resp) {
    match status {
        Ok(SecondaryLocksStatus::Locked(locks)) => {
            resp.set_locks(locks.into());
        },
        Ok(SecondaryLocksStatus::Committed(ts)) => {
            resp.set_commit_ts(ts.into_inner());
        },
        Ok(SecondaryLocksStatus::RolledBack) => {},
        Err(e) => resp.set_error(extract_key_error(&e)),
    }
});
txn_command_future!(future_scan_lock, ScanLockRequest, ScanLockResponse, (v, resp) {
    match v {
        Ok(locks) => resp.set_locks(locks.into()),
        Err(e) => resp.set_error(extract_key_error(&e)),
    }
});
txn_command_future!(future_mvcc_get_by_key, MvccGetByKeyRequest, MvccGetByKeyResponse, (v, resp) {
    match v {
        Ok(mvcc) => resp.set_info(mvcc.into_proto()),
        Err(e) => resp.set_error(format!("{}", e)),
    }
});
txn_command_future!(future_mvcc_get_by_start_ts, MvccGetByStartTsRequest, MvccGetByStartTsResponse, (v, resp) {
    match v {
        Ok(Some((k, vv))) => {
            resp.set_key(k.into_raw().unwrap());
            resp.set_info(vv.into_proto());
        }
        Ok(None) => {
            resp.set_info(Default::default());
        }
        Err(e) => resp.set_error(format!("{}", e)),
    }
});

#[cfg(feature = "protobuf-codec")]
pub mod batch_commands_response {
    pub type Response = kvproto::tikvpb::BatchCommandsResponseResponse;

    pub mod response {
        pub type Cmd = kvproto::tikvpb::BatchCommandsResponse_Response_oneof_cmd;
    }
}

#[cfg(feature = "protobuf-codec")]
pub mod batch_commands_request {
    pub type Request = kvproto::tikvpb::BatchCommandsRequestRequest;

    pub mod request {
        pub type Cmd = kvproto::tikvpb::BatchCommandsRequest_Request_oneof_cmd;
    }
}

#[cfg(feature = "prost-codec")]
pub use kvproto::tikvpb::batch_commands_request;
#[cfg(feature = "prost-codec")]
pub use kvproto::tikvpb::batch_commands_response;

struct BatchRespCollector;
impl BatchCollector<BatchCommandsResponse, (u64, batch_commands_response::Response)>
    for BatchRespCollector
{
    fn collect(
        &mut self,
        v: &mut BatchCommandsResponse,
        e: (u64, batch_commands_response::Response),
    ) -> Option<(u64, batch_commands_response::Response)> {
        v.mut_request_ids().push(e.0);
        v.mut_responses().push(e.1);
        None
    }
}

fn raftstore_error_to_region_error(e: RaftStoreError, region_id: u64) -> RegionError {
    if let RaftStoreError::Transport(DiscardReason::Disconnected) = e {
        // `From::from(RaftStoreError) -> RegionError` treats `Disconnected` as `Other`.
        let mut region_error = RegionError::default();
        let mut region_not_found = RegionNotFound::default();
        region_not_found.region_id = region_id;
        region_error.set_region_not_found(region_not_found);
        return region_error;
    }
    e.into()
}

#[cfg(test)]
mod tests {
    use super::*;
    use futures::channel::oneshot;
    use futures::executor::block_on;
    use std::thread;

    #[test]
    fn test_poll_future_notify_with_slow_source() {
        let (tx, rx) = oneshot::channel::<usize>();
        let (signal_tx, signal_rx) = oneshot::channel();

        thread::Builder::new()
            .name("source".to_owned())
            .spawn(move || {
                block_on(signal_rx).unwrap();
                tx.send(100).unwrap();
            })
            .unwrap();

        let (tx1, rx1) = oneshot::channel::<usize>();
        let task = async move {
            let i = rx.await.unwrap();
            assert_eq!(thread::current().name(), Some("source"));
            tx1.send(i + 100).unwrap();
        };
        poll_future_notify(task);
        signal_tx.send(()).unwrap();
        assert_eq!(block_on(rx1).unwrap(), 200);
    }

    #[test]
    fn test_poll_future_notify_with_slow_poller() {
        let (tx, rx) = oneshot::channel::<usize>();
        let (signal_tx, signal_rx) = oneshot::channel();
        thread::Builder::new()
            .name("source".to_owned())
            .spawn(move || {
                tx.send(100).unwrap();
                signal_tx.send(()).unwrap();
            })
            .unwrap();

        let (tx1, rx1) = oneshot::channel::<usize>();
        block_on(signal_rx).unwrap();
        let task = async move {
            let i = rx.await.unwrap();
            assert_ne!(thread::current().name(), Some("source"));
            tx1.send(i + 100).unwrap();
        };
        poll_future_notify(task);
        assert_eq!(block_on(rx1).unwrap(), 200);
    }
}<|MERGE_RESOLUTION|>--- conflicted
+++ resolved
@@ -32,11 +32,7 @@
 use kvproto::coprocessor::*;
 use kvproto::errorpb::{Error as RegionError, *};
 use kvproto::kvrpcpb::*;
-<<<<<<< HEAD
-=======
 use kvproto::mpp::*;
-use kvproto::raft_cmdpb::{CmdType, RaftCmdRequest, RaftRequestHeader, Request as RaftRequest};
->>>>>>> 73f01599
 use kvproto::raft_serverpb::*;
 use kvproto::tikvpb::*;
 use raftstore::router::RaftStoreRouter;
@@ -772,81 +768,12 @@
         sink: UnarySink<ReadIndexResponse>,
     ) {
         let region_id = req.get_context().get_region_id();
-<<<<<<< HEAD
         let mut resp = ReadIndexResponse::default();
         resp.set_region_error(RaftStoreError::RegionNotFound(region_id).into());
         ctx.spawn(
             async move {
                 sink.success(resp).await?;
                 ServerResult::Ok(())
-=======
-        let mut cmd = RaftCmdRequest::default();
-        let mut header = RaftRequestHeader::default();
-        let mut inner_req = RaftRequest::default();
-        inner_req.set_cmd_type(CmdType::ReadIndex);
-        inner_req.mut_read_index().set_start_ts(req.get_start_ts());
-        for r in req.get_ranges() {
-            let mut range = kvproto::kvrpcpb::KeyRange::default();
-            range.set_start_key(Key::from_raw(r.get_start_key()).into_encoded());
-            range.set_end_key(Key::from_raw(r.get_end_key()).into_encoded());
-            inner_req.mut_read_index().mut_key_ranges().push(range);
-        }
-        header.set_region_id(req.get_context().get_region_id());
-        header.set_peer(req.get_context().get_peer().clone());
-        header.set_region_epoch(req.get_context().get_region_epoch().clone());
-        if req.get_context().get_term() != 0 {
-            header.set_term(req.get_context().get_term());
-        }
-        header.set_sync_log(req.get_context().get_sync_log());
-        header.set_read_quorum(true);
-        cmd.set_header(header);
-        cmd.set_requests(vec![inner_req].into());
-
-        let (cb, f) = paired_future_callback();
-
-        // We must deal with all requests which acquire read-quorum in raftstore-thread,
-        // so just send it as an command.
-        if let Err(e) = self.ch.send_command(cmd, Callback::Read(cb)) {
-            // Retrun region error instead a gRPC error.
-            let mut resp = ReadIndexResponse::default();
-            resp.set_region_error(raftstore_error_to_region_error(e, region_id));
-            ctx.spawn(
-                async move {
-                    sink.success(resp).await?;
-                    ServerResult::Ok(())
-                }
-                .map_err(|_| ())
-                .map(|_| ()),
-            );
-            return;
-        }
-
-        let task = async move {
-            let mut res = f.await?;
-            let mut resp = ReadIndexResponse::default();
-            if res.response.get_header().has_error() {
-                resp.set_region_error(res.response.mut_header().take_error());
-            } else {
-                let mut raft_resps = res.response.take_responses();
-                if raft_resps.len() != 1 {
-                    error!(
-                        "invalid read index response";
-                        "region_id" => region_id,
-                        "response" => ?raft_resps
-                    );
-                    resp.mut_region_error().set_message(format!(
-                        "Internal Error: invalid response: {:?}",
-                        raft_resps
-                    ));
-                } else {
-                    let mut read_index_resp = raft_resps[0].take_read_index();
-                    if read_index_resp.has_locked() {
-                        resp.set_locked(read_index_resp.take_locked());
-                    } else {
-                        resp.set_read_index(read_index_resp.get_read_index());
-                    }
-                }
->>>>>>> 73f01599
             }
             .map_err(|_| ())
             .map(|_| ()),
