// Copyright 2016 TiKV Project Authors. Licensed under Apache-2.0.

//! Storage configuration.

use crate::server::CONFIG_ROCKSDB_GAUGE;
use configuration::{ConfigChange, ConfigManager, ConfigValue, Configuration, Result as CfgResult};
use engine_rocks::raw::{Cache, LRUCacheOptions, MemoryAllocator};
use engine_rocks::RocksEngine;
use engine_traits::{CFOptionsExt, ColumnFamilyOptions, CF_DEFAULT};
use libc::c_int;
use std::error::Error;
use tikv_util::config::{self, OptionReadableSize, ReadableSize};
use tikv_util::sys::sys_quota::SysQuota;

pub const DEFAULT_DATA_DIR: &str = "./";
const DEFAULT_GC_RATIO_THRESHOLD: f64 = 1.1;
const DEFAULT_MAX_KEY_SIZE: usize = 4 * 1024;
const DEFAULT_SCHED_CONCURRENCY: usize = 1024 * 512;
const MAX_SCHED_CONCURRENCY: usize = 2 * 1024 * 1024;
<<<<<<< HEAD
const DEFAULT_RESERVER_SPACE_SIZE: u64 = 1;
=======

>>>>>>> 35c66d38
// According to "Little's law", assuming you can write 100MB per
// second, and it takes about 100ms to process the write requests
// on average, in that situation the writing bytes estimated 10MB,
// here we use 100MB as default value for tolerate 1s latency.
const DEFAULT_SCHED_PENDING_WRITE_MB: u64 = 100;

const MIN_RESERVED_SPACE_GB: u64 = 5;
// 20GB for reserved space is enough because size of one compaction is limited,
// generally less than 2GB.
pub const MAX_RESERVED_SPACE_GB: u64 = 20;

#[derive(Clone, Debug, Serialize, Deserialize, PartialEq, Configuration)]
#[serde(default)]
#[serde(rename_all = "kebab-case")]
pub struct Config {
    #[config(skip)]
    pub data_dir: String,
    // Replaced by `GcConfig.ratio_threshold`. Keep it for backward compatibility.
    #[config(skip)]
    pub gc_ratio_threshold: f64,
    #[config(skip)]
    pub max_key_size: usize,
    #[config(skip)]
    pub scheduler_concurrency: usize,
    #[config(skip)]
    pub scheduler_worker_pool_size: usize,
    #[config(skip)]
    pub scheduler_pending_write_threshold: ReadableSize,
    #[config(skip)]
    // Reserve disk space to make tikv would have enough space to compact when disk is full.
    pub reserve_space: ReadableSize,
    #[config(skip)]
    pub enable_async_apply_prewrite: bool,
    #[config(submodule)]
    pub block_cache: BlockCacheConfig,
}

impl Default for Config {
    fn default() -> Config {
        let cpu_num = SysQuota::new().cpu_cores_quota();
        Config {
            data_dir: DEFAULT_DATA_DIR.to_owned(),
            gc_ratio_threshold: DEFAULT_GC_RATIO_THRESHOLD,
            max_key_size: DEFAULT_MAX_KEY_SIZE,
            scheduler_concurrency: DEFAULT_SCHED_CONCURRENCY,
            scheduler_worker_pool_size: 4,
            scheduler_pending_write_threshold: ReadableSize::mb(DEFAULT_SCHED_PENDING_WRITE_MB),
            reserve_space: ReadableSize::gb(MIN_RESERVED_SPACE_GB),
            enable_async_apply_prewrite: false,
            block_cache: BlockCacheConfig::default(),
        }
    }
}

impl Config {
    pub fn validate(&mut self) -> Result<(), Box<dyn Error>> {
        if self.data_dir != DEFAULT_DATA_DIR {
            self.data_dir = config::canonicalize_path(&self.data_dir)?
        }
        if self.scheduler_concurrency > MAX_SCHED_CONCURRENCY {
            warn!("TiKV has optimized latch since v4.0, so it is not necessary to set large schedule \
                concurrency. To save memory, change it from {:?} to {:?}",
                  self.scheduler_concurrency, MAX_SCHED_CONCURRENCY);
            self.scheduler_concurrency = MAX_SCHED_CONCURRENCY;
        }
        if self.reserve_space.0 > ReadableSize::gb(MAX_RESERVED_SPACE_GB).0 {
            self.reserve_space = ReadableSize::gb(MAX_RESERVED_SPACE_GB);
            warn!(
                "reserve-space is too large, sanitized to {:?}",
                self.reserve_space
            );
        }
        Ok(())
    }
}

pub struct StorageConfigManger {
    kvdb: RocksEngine,
    shared_block_cache: bool,
}

impl StorageConfigManger {
    pub fn new(kvdb: RocksEngine, shared_block_cache: bool) -> StorageConfigManger {
        StorageConfigManger {
            kvdb,
            shared_block_cache,
        }
    }
}

impl ConfigManager for StorageConfigManger {
    fn dispatch(&mut self, mut change: ConfigChange) -> CfgResult<()> {
        if let Some(ConfigValue::Module(mut block_cache)) = change.remove("block_cache") {
            if !self.shared_block_cache {
                return Err("shared block cache is disabled".into());
            }
            if let Some(size) = block_cache.remove("capacity") {
                let s: OptionReadableSize = size.into();
                if let Some(size) = s.0 {
                    // Hack: since all CFs in both kvdb and raftdb share a block cache, we can change
                    // the size through any of them. Here we change it through default CF in kvdb.
                    // A better way to do it is to hold the cache reference somewhere, and use it to
                    // change cache size.
                    let opt = self.kvdb.get_options_cf(CF_DEFAULT).unwrap(); // FIXME unwrap
                    opt.set_block_cache_capacity(size.0)?;
                    // Write config to metric
                    CONFIG_ROCKSDB_GAUGE
                        .with_label_values(&[CF_DEFAULT, "block_cache_size"])
                        .set(size.0 as f64);
                }
            }
        }
        Ok(())
    }
}

#[derive(Clone, Debug, Serialize, Deserialize, PartialEq, Configuration)]
#[serde(default)]
#[serde(rename_all = "kebab-case")]
pub struct BlockCacheConfig {
    #[config(skip)]
    pub shared: bool,
    pub capacity: OptionReadableSize,
    #[config(skip)]
    pub num_shard_bits: i32,
    #[config(skip)]
    pub strict_capacity_limit: bool,
    #[config(skip)]
    pub high_pri_pool_ratio: f64,
    #[config(skip)]
    pub memory_allocator: Option<String>,
}

impl Default for BlockCacheConfig {
    fn default() -> BlockCacheConfig {
        BlockCacheConfig {
            shared: true,
            capacity: OptionReadableSize(None),
            num_shard_bits: 6,
            strict_capacity_limit: false,
            high_pri_pool_ratio: 0.8,
            memory_allocator: Some(String::from("nodump")),
        }
    }
}

impl BlockCacheConfig {
    pub fn build_shared_cache(&self) -> Option<Cache> {
        if !self.shared {
            return None;
        }
        let capacity = match self.capacity.0 {
            None => {
                let total_mem = SysQuota::new().memory_limit_in_bytes();
                ((total_mem as f64) * 0.45) as usize
            }
            Some(c) => c.0 as usize,
        };
        let mut cache_opts = LRUCacheOptions::new();
        cache_opts.set_capacity(capacity);
        cache_opts.set_num_shard_bits(self.num_shard_bits as c_int);
        cache_opts.set_strict_capacity_limit(self.strict_capacity_limit);
        cache_opts.set_high_pri_pool_ratio(self.high_pri_pool_ratio);
        if let Some(allocator) = self.new_memory_allocator() {
            cache_opts.set_memory_allocator(allocator);
        }
        Some(Cache::new_lru_cache(cache_opts))
    }

    fn new_memory_allocator(&self) -> Option<MemoryAllocator> {
        if let Some(ref alloc) = self.memory_allocator {
            match alloc.as_str() {
                #[cfg(feature = "jemalloc")]
                "nodump" => match MemoryAllocator::new_jemalloc_memory_allocator() {
                    Ok(allocator) => {
                        return Some(allocator);
                    }
                    Err(e) => {
                        warn!("Create jemalloc nodump allocator for block cache failed: {}, continue with default allocator", e);
                    }
                },
                "" => {}
                other => {
                    warn!(
                        "Memory allocator {} is not supported, continue with default allocator",
                        other
                    );
                }
            }
        };
        None
    }
}<|MERGE_RESOLUTION|>--- conflicted
+++ resolved
@@ -17,21 +17,17 @@
 const DEFAULT_MAX_KEY_SIZE: usize = 4 * 1024;
 const DEFAULT_SCHED_CONCURRENCY: usize = 1024 * 512;
 const MAX_SCHED_CONCURRENCY: usize = 2 * 1024 * 1024;
-<<<<<<< HEAD
-const DEFAULT_RESERVER_SPACE_SIZE: u64 = 1;
-=======
-
->>>>>>> 35c66d38
+
 // According to "Little's law", assuming you can write 100MB per
 // second, and it takes about 100ms to process the write requests
 // on average, in that situation the writing bytes estimated 10MB,
 // here we use 100MB as default value for tolerate 1s latency.
 const DEFAULT_SCHED_PENDING_WRITE_MB: u64 = 100;
 
-const MIN_RESERVED_SPACE_GB: u64 = 5;
+const MIN_RESERVED_SPACE_GB: u64 = 1;
 // 20GB for reserved space is enough because size of one compaction is limited,
 // generally less than 2GB.
-pub const MAX_RESERVED_SPACE_GB: u64 = 20;
+pub const MAX_RESERVED_SPACE_GB: u64 = 2;
 
 #[derive(Clone, Debug, Serialize, Deserialize, PartialEq, Configuration)]
 #[serde(default)]
