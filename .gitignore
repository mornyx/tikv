
# OSX leaves these everywhere on SMB shares
._*

# OSX trash
.DS_Store

# Eclipse files
.classpath
.project
.settings/**

# Vim swap files
*.swp

# Files generated by JetBrains IDEs, e.g. IntelliJ IDEA
.idea/
*.iml
out/

# Vscode files
.vscode/**

target
dist
tmp
/bin

# fuzzing hack, see fuzz/cli.rs
fuzz-incremental/

# cargo configuration. We presently use this to create custom cargo profiles
# that should not be checked in at this location.
.cargo/

# Files generated by tikv-server
/LOCK
/db/
/last_tikv.toml
/raft/
<<<<<<< HEAD
demo
=======
core.*
>>>>>>> 731fdee6
<|MERGE_RESOLUTION|>--- conflicted
+++ resolved
@@ -38,8 +38,4 @@
 /db/
 /last_tikv.toml
 /raft/
-<<<<<<< HEAD
-demo
-=======
 core.*
->>>>>>> 731fdee6
