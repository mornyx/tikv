# The TiKV Makefile
#
# These are mostly light rules around cargo and in general developers
# can do daily development using cargo alone. It does do a few key
# things that developers need to understand:
#
# It turns on features that are not on by default in the cargo
# manifest but that are part of the release build (see the
# ENABLE_FEATURES variable).
#
# The `clippy` rule runs clippy with custom configuration, so
# is the correct way to run clippy against TiKV.
#
# The `test` rule runs tests in configurations that are not covered by `cargo
# test` by default.
#
# Important make rules:
#
# - `build` - create a development profile, unoptimized build
#
# - `run` - run a development build
#
# - `test` - run the test suite in a variety of configurations
#
# - `format` - reformat the code with cargo format
#
# - `clippy` - run clippy with tikv-specific configuration
#
# - `dev` - the rule that needs to pass before submitting a PR. It runs
#   tests and static analysis including clippy and rustfmt
#
# - `release` - create a release profile, optimized build

SHELL := /bin/bash
ENABLE_FEATURES ?=

# Pick an allocator
ifeq ($(TCMALLOC),1)
ENABLE_FEATURES += tcmalloc
else ifeq ($(MIMALLOC),1)
ENABLE_FEATURES += mimalloc
else ifeq ($(SYSTEM_ALLOC),1)
# no feature needed for system allocator
else
endif

# Disable portable on MacOS to sidestep the compiler bug in clang 4.9
ifeq ($(shell uname -s),Darwin)
ROCKSDB_SYS_PORTABLE=0
RUST_TEST_THREADS ?= 2
endif

# Disable SSE on ARM
ifeq ($(shell uname -p),aarch64)
ROCKSDB_SYS_SSE=0
endif

# Build portable binary by default unless disable explicitly
ifneq ($(ROCKSDB_SYS_PORTABLE),0)
ENABLE_FEATURES += portable
endif

# Enable sse4.2 by default unless disable explicitly
# Note this env var is also tested by scripts/check-sse4_2.sh
ifneq ($(ROCKSDB_SYS_SSE),0)
ENABLE_FEATURES += sse
endif

ifeq ($(FAIL_POINT),1)
ENABLE_FEATURES += failpoints
endif

# Use Prost instead of rust-protobuf to encode and decode protocol buffers.
ifeq ($(PROST),1)
ENABLE_FEATURES += prost-codec
else
ENABLE_FEATURES += protobuf-codec
endif

# Set the storage engines used for testing
ifneq ($(NO_DEFAULT_TEST_ENGINES),1)
ENABLE_FEATURES += test-engines-rocksdb
else
# Caller is responsible for setting up test engine features
endif

PROJECT_DIR:=$(shell dirname $(realpath $(lastword $(MAKEFILE_LIST))))

BIN_PATH = $(CURDIR)/bin
CARGO_TARGET_DIR ?= $(CURDIR)/target

# Build-time environment, captured for reporting by the application binary
BUILD_INFO_GIT_FALLBACK := "Unknown (no git or not git repo)"
BUILD_INFO_RUSTC_FALLBACK := "Unknown"
<<<<<<< HEAD
export PROXY_BUILD_TIME := $(shell date -u '+%Y-%m-%d %H:%M:%S')
export PROXY_BUILD_RUSTC_VERSION := $(shell rustc --version 2> /dev/null || echo ${BUILD_INFO_RUSTC_FALLBACK})
export PROXY_BUILD_GIT_HASH ?= $(shell git rev-parse HEAD 2> /dev/null || echo ${BUILD_INFO_GIT_FALLBACK})
export PROXY_BUILD_GIT_BRANCH ?= $(shell git rev-parse --abbrev-ref HEAD 2> /dev/null || echo ${BUILD_INFO_GIT_FALLBACK})
export PROMETHEUS_METRIC_NAME_PREFIX ?= tiflash_proxy_
export ENGINE_LABEL_VALUE ?= tiflash
=======
export TIKV_ENABLE_FEATURES := ${ENABLE_FEATURES}
export TIKV_BUILD_RUSTC_VERSION := $(shell rustc --version 2> /dev/null || echo ${BUILD_INFO_RUSTC_FALLBACK})
export TIKV_BUILD_GIT_HASH ?= $(shell git rev-parse HEAD 2> /dev/null || echo ${BUILD_INFO_GIT_FALLBACK})
export TIKV_BUILD_GIT_TAG ?= $(shell git describe --tag || echo ${BUILD_INFO_GIT_FALLBACK})
export TIKV_BUILD_GIT_BRANCH ?= $(shell git rev-parse --abbrev-ref HEAD 2> /dev/null || echo ${BUILD_INFO_GIT_FALLBACK})
>>>>>>> 1b49f603

export DOCKER_IMAGE_NAME ?= "pingcap/tikv"
export DOCKER_IMAGE_TAG ?= "latest"

# Turn on cargo pipelining to add more build parallelism. This has shown decent
# speedups in TiKV.
#
# https://internals.rust-lang.org/t/evaluating-pipelined-rustc-compilation/10199/68
export CARGO_BUILD_PIPELINING=true

# Almost all the rules in this Makefile are PHONY
# Declaring a rule as PHONY could improve correctness
# But probably instead just improves performance by a little bit
.PHONY: audit clippy format pre-format pre-clippy pre-audit unset-override
.PHONY: all build clean dev check-udeps doc error-code fuzz run test
.PHONY: docker docker-tag docker-tag-with-git-hash docker-tag-with-git-tag
.PHONY: ctl dist_artifacts dist_tarballs x-build-dist
.PHONY: build_dist_release dist_release dist_unportable_release
.PHONY: fail_release prof_release release unportable_release


default: release

clean:
	cargo clean
	rm -rf bin dist


## Development builds
## ------------------

all: format build test error-code

dev: format clippy
	@env FAIL_POINT=1 make test

build_by_type:
	@echo prometheus metric name prefix is ${PROMETHEUS_METRIC_NAME_PREFIX}
	@echo engine is ${ENGINE_LABEL_VALUE}
	@echo profile is ${PROXY_PROFILE}
	cargo build --no-default-features --features "${ENABLE_FEATURES}" --${BUILD_TYPE}

build:
	@export PROXY_PROFILE=debug; make build_by_type

## Release builds (optimized dev builds)
## ----------------------------

# These builds are heavily optimized, but only use thinLTO, not full
# LTO, and they don't include debuginfo by default.

# An optimized build suitable for development and benchmarking, by default built
# with RocksDB compiled with the "portable" option, for -march=x86-64 (an
# sse2-level instruction set), but with sse4.2 and the PCLMUL instruction
# enabled (the "sse" option)
release:
	./release.sh

upload:
	if [[ $(shell uname -s) == "Darwin" ]]; then \
		export PROXY_GIT_HASH=$(shell git log -1 --format="%H"); \
		curl -F builds/pingcap/tiflash-proxy/$${PROXY_GIT_HASH}/libtiflash_proxy.dylib=@target/debug/libtiflash_proxy.dylib http://fileserver.pingcap.net/upload; \
	fi;

# An optimized build that builds an "unportable" RocksDB, which means it is
# built with -march native. It again includes the "sse" option by default.
unportable_release:
	ROCKSDB_SYS_PORTABLE=0 make release

# An optimized build with jemalloc memory profiling enabled.
prof_release:
	ENABLE_FEATURES=mem-profiling make release

# An optimized build instrumented with failpoints.
# This is used for schrodinger chaos testing.
fail_release:
	FAIL_POINT=1 make dist_release

## Distribution builds (true release builds)
## -------------------

# These builds are fully optimized, with LTO, and they contain
# debuginfo. They take a very long time to build, so it is recommended
# not to use them.

# The target used by CI/CD to build the distributable release artifacts.
# Individual developers should only need to use the `dist_` rules when working
# on the CI/CD system.
dist_release:
	make build_dist_release
	@mkdir -p ${BIN_PATH}
	@cp -f ${CARGO_TARGET_DIR}/release/tikv-ctl ${CARGO_TARGET_DIR}/release/tikv-server ${BIN_PATH}/
ifeq ($(shell uname),Linux) # Macs binary isn't elf format
	@python scripts/check-bins.py --features "${ENABLE_FEATURES}" --check-release ${BIN_PATH}/tikv-ctl ${BIN_PATH}/tikv-server
endif

# Build with release flag as if it were for distribution, but without
# additional sanity checks and file movement.
build_dist_release: export PROXY_PROFILE=dist_release
build_dist_release:
	make x-build-dist
ifeq ($(shell uname),Linux) # Macs don't have objcopy
	# Reduce binary size by compressing binaries.
	# FIXME: Currently errors with `Couldn't find DIE referenced by DW_AT_abstract_origin`
	# dwz ${CARGO_TARGET_DIR}/release/tikv-server
	# FIXME: https://sourceware.org/bugzilla/show_bug.cgi?id=24764
	# dwz ${CARGO_TARGET_DIR}/release/tikv-ctl
	objcopy --compress-debug-sections=zlib-gnu ${CARGO_TARGET_DIR}/release/tikv-server
	objcopy --compress-debug-sections=zlib-gnu ${CARGO_TARGET_DIR}/release/tikv-ctl
endif

# Distributable bins with SSE4.2 optimizations
dist_unportable_release:
	ROCKSDB_SYS_PORTABLE=0 make dist_release

# Create distributable artifacts. Binaries and Docker image tarballs.
dist_artifacts: dist_tarballs

# Build gzipped tarballs of the binaries and docker images.
# Used to build a `dist/` folder containing the release artifacts.
dist_tarballs: docker
	docker rm -f tikv-binary-extraction-dummy || true
	docker create --name tikv-binary-extraction-dummy pingcap/tikv
	mkdir -p dist bin
	docker cp tikv-binary-extraction-dummy:/tikv-server bin/tikv-server
	docker cp tikv-binary-extraction-dummy:/tikv-ctl bin/tikv-ctl
	tar -czf dist/tikv.tar.gz bin/*
	docker save pingcap/tikv | gzip > dist/tikv-docker.tar.gz
	docker rm tikv-binary-extraction-dummy

# Create tags of the docker images
docker-tag: docker-tag-with-git-hash docker-tag-with-git-tag

# Tag docker images with the git hash
docker-tag-with-git-hash:
	docker tag pingcap/tikv pingcap/tikv:${TIKV_BUILD_GIT_HASH}

# Tag docker images with the git tag
docker-tag-with-git-tag:
	docker tag pingcap/tikv pingcap/tikv:${TIKV_BUILD_GIT_TAG}


## Execution environment
## -------
## Run a command in the environment setup by the Makefile
##
##     COMMAND="echo" make run
##
run:
	@env MAKEFILE_RUN=1 $(COMMAND)

## Testing
## -------

# Run tests under a variety of conditions. This should pass before
# submitting pull requests.
test:
	./scripts/test-all

## Static analysis
## ---------------

unset-override:
	@# unset first in case of any previous overrides
	@if rustup override list | grep `pwd` > /dev/null; then rustup override unset; fi

pre-format: unset-override
	@rustup component add rustfmt

format: pre-format
	@cargo fmt -- --check >/dev/null || \
	cargo fmt

doc:
	@cargo doc --workspace --document-private-items \
		--exclude fuzz-targets --exclude fuzzer-honggfuzz --exclude fuzzer-afl --exclude fuzzer-libfuzzer \
		--no-default-features --features "${ENABLE_FEATURES}"

pre-clippy: unset-override
	@rustup component add clippy

clippy: pre-clippy
	@./scripts/clippy-all

pre-audit:
	$(eval LATEST_AUDIT_VERSION := $(strip $(shell cargo search cargo-audit | head -n 1 | awk '{ gsub(/"/, "", $$3); print $$3 }')))
	$(eval CURRENT_AUDIT_VERSION = $(strip $(shell (cargo audit --version 2> /dev/null || echo "noop 0") | awk '{ print $$2 }')))
	@if [ "$(LATEST_AUDIT_VERSION)" != "$(CURRENT_AUDIT_VERSION)" ]; then \
		cargo install cargo-audit --force; \
	fi

# Check for security vulnerabilities
audit: pre-audit
	cargo audit

check-udeps:
	which cargo-udeps &>/dev/null || cargo install cargo-udeps && cargo udeps

FUZZER ?= Honggfuzz

fuzz:
	@cargo run --package fuzz --no-default-features --features "${ENABLE_FEATURES}" -- run ${FUZZER} ${FUZZ_TARGET} \
	|| echo "" && echo "Set the target for fuzzing using FUZZ_TARGET and the fuzzer using FUZZER (default is Honggfuzz)"

## Special targets
## ---------------

# A special target for building just the tikv-ctl binary and release mode and copying it
# into BIN_PATH. It's not clear who uses this for what. If you know please document it.
ctl:
	cargo build --release --no-default-features --features "${ENABLE_FEATURES}" --bin tikv-ctl
	@mkdir -p ${BIN_PATH}
	@cp -f ${CARGO_TARGET_DIR}/release/tikv-ctl ${BIN_PATH}/

# Actually use make to track dependencies! This saves half a second.
error_code_files := $(shell find components/error_code/ -type f )
etc/error_code.toml: $(error_code_files)
	cargo run --manifest-path components/error_code/Cargo.toml --features protobuf-codec

error-code: etc/error_code.toml

# A special target for building TiKV docker image.
docker:
	bash ./scripts/gen-dockerfile.sh | docker build \
		-t ${DOCKER_IMAGE_NAME}:${DOCKER_IMAGE_TAG} \
		-f - . \
		--build-arg GIT_HASH=${TIKV_BUILD_GIT_HASH} \
		--build-arg GIT_TAG=${TIKV_BUILD_GIT_TAG} \
		--build-arg GIT_BRANCH=${TIKV_BUILD_GIT_BRANCH}

## The driver for script/run-cargo.sh
## ----------------------------------

# Cargo only has two non-test profiles, dev and release, and we have
# more than two use cases for which a cargo profile is required. This
# is a hack to manage more cargo profiles, written in `etc/cargo.config.*`.
# So we use cargo `config-profile` feature to specify profiles in
# `.cargo/config`, which `scripts/run-cargo.sh copies into place.
#
# Presently the only thing this is used for is the `dist_release`
# rules, which are used for producing release builds.

DIST_CONFIG=etc/cargo.config.dist

ifneq ($(DEBUG),)
export X_DEBUG=${DEBUG}
endif

export X_CARGO_ARGS:=${CARGO_ARGS}

x-build-dist: export X_CARGO_CMD=build
x-build-dist: export X_CARGO_FEATURES=${ENABLE_FEATURES}
x-build-dist: export X_CARGO_RELEASE=1
x-build-dist: export X_CARGO_CONFIG_FILE=${DIST_CONFIG}
x-build-dist: export X_PACKAGE=cmd
x-build-dist:
	bash scripts/run-cargo.sh<|MERGE_RESOLUTION|>--- conflicted
+++ resolved
@@ -92,20 +92,12 @@
 # Build-time environment, captured for reporting by the application binary
 BUILD_INFO_GIT_FALLBACK := "Unknown (no git or not git repo)"
 BUILD_INFO_RUSTC_FALLBACK := "Unknown"
-<<<<<<< HEAD
 export PROXY_BUILD_TIME := $(shell date -u '+%Y-%m-%d %H:%M:%S')
 export PROXY_BUILD_RUSTC_VERSION := $(shell rustc --version 2> /dev/null || echo ${BUILD_INFO_RUSTC_FALLBACK})
 export PROXY_BUILD_GIT_HASH ?= $(shell git rev-parse HEAD 2> /dev/null || echo ${BUILD_INFO_GIT_FALLBACK})
 export PROXY_BUILD_GIT_BRANCH ?= $(shell git rev-parse --abbrev-ref HEAD 2> /dev/null || echo ${BUILD_INFO_GIT_FALLBACK})
 export PROMETHEUS_METRIC_NAME_PREFIX ?= tiflash_proxy_
 export ENGINE_LABEL_VALUE ?= tiflash
-=======
-export TIKV_ENABLE_FEATURES := ${ENABLE_FEATURES}
-export TIKV_BUILD_RUSTC_VERSION := $(shell rustc --version 2> /dev/null || echo ${BUILD_INFO_RUSTC_FALLBACK})
-export TIKV_BUILD_GIT_HASH ?= $(shell git rev-parse HEAD 2> /dev/null || echo ${BUILD_INFO_GIT_FALLBACK})
-export TIKV_BUILD_GIT_TAG ?= $(shell git describe --tag || echo ${BUILD_INFO_GIT_FALLBACK})
-export TIKV_BUILD_GIT_BRANCH ?= $(shell git rev-parse --abbrev-ref HEAD 2> /dev/null || echo ${BUILD_INFO_GIT_FALLBACK})
->>>>>>> 1b49f603
 
 export DOCKER_IMAGE_NAME ?= "pingcap/tikv"
 export DOCKER_IMAGE_TAG ?= "latest"
