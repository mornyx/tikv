--- conflicted
+++ resolved
@@ -1,10 +1,6 @@
 [package]
 name = "tikv"
-<<<<<<< HEAD
-version = "6.0.0"
-=======
 version = "6.1.0"
->>>>>>> 080d0868
 authors = ["The TiKV Authors"]
 description = "A distributed transactional key-value database powered by Rust and Raft"
 license = "Apache-2.0"
@@ -132,14 +128,10 @@
 pd_client = { path = "components/pd_client", default-features = false }
 pin-project = "1.0"
 pnet_datalink = "0.23"
-<<<<<<< HEAD
-pprof = { git = "https://github.com/tikv/pprof-rs.git", rev = "a5a993a33a23557b27e633f18723366281d3b1c0", default-features = false, features = ["flamegraph", "protobuf-codec", "protobuf", "cpp", "frame-pointer"] }
 prost = "0.7"
-=======
 pprof = { git = "https://github.com/tikv/pprof-rs.git", rev = "a5a993a33a23557b27e633f18723366281d3b1c0", default-features = false, features = ["flamegraph", "protobuf-codec"] }
 prometheus = { version = "0.13", features = ["nightly"] }
 prometheus-static-metric = "0.5"
->>>>>>> 080d0868
 protobuf = { version = "2.8", features = ["bytes"] }
 raft = { version = "0.7.0", default-features = false, features = ["protobuf-codec"] }
 raft_log_engine = { path = "components/raft_log_engine", default-features = false }
@@ -181,11 +173,8 @@
 uuid = { version = "0.8.1", features = ["serde", "v4"] }
 walkdir = "2"
 yatp = { git = "https://github.com/tikv/yatp.git", branch = "master" }
-<<<<<<< HEAD
 resource_metering = { path = "components/resource_metering" }
 seahash = "4.1.0"
-=======
->>>>>>> 080d0868
 
 [dev-dependencies]
 api_version = { path = "components/api_version", features = ["testexport"] }
@@ -220,10 +209,7 @@
 
 [target.'cfg(target_os = "linux")'.dependencies]
 procinfo = { git = "https://github.com/tikv/procinfo-rs", rev = "6599eb9dca74229b2c1fcc44118bef7eff127128" }
-<<<<<<< HEAD
-
-=======
->>>>>>> 080d0868
+
 # When you modify TiKV cooperatively with kvproto, this will be useful to submit the PR to TiKV and the PR to
 # kvproto at the same time.
 # After the PR to kvproto is merged, remember to comment this out and run `cargo update -p kvproto`.
@@ -232,32 +218,14 @@
 
 [workspace]
 members = [
-<<<<<<< HEAD
-  "components/tikv_alloc",
-  "components/match_template",
-  "components/codec",
-  "components/online_config",
-  "components/panic_hook",
-  "components/tipb_helper",
-  "components/log_wrappers",
-  "components/tikv_util",
-  "components/tidb_query_datatype",
-  "components/tidb_query_common",
-  "components/tidb_query_codegen",
-  "components/tidb_query_expr",
-  "components/tidb_query_aggr",
-  "components/tidb_query_executors",
-  "components/pd_client",
-  "components/external_storage",
-  "components/external_storage/export",
-=======
+  "mock-engine-store",
+  "raftstore-proxy",
+  "gen-proxy-ffi",
   "cmd/tikv-ctl",
-  "cmd/tikv-server",
   "components/api_version",
   "components/backup",
   "components/backup-stream",
   "components/batch-system",
->>>>>>> 080d0868
   "components/case_macros",
   "components/causal_ts",
   "components/cdc",
@@ -265,21 +233,11 @@
   "components/cloud/aws",
   "components/cloud/azure",
   "components/cloud/gcp",
-<<<<<<< HEAD
-  "components/backup",
-  "components/keys",
-  "components/sst_importer",
-  "components/txn_types",
-  "components/batch-system",
-  "components/raftstore",
-  "components/into_other",
-=======
   "components/codec",
   "components/collections",
   "components/concurrency_manager",
   "components/concurrency_manager",
   "components/coprocessor_plugin_api",
->>>>>>> 080d0868
   "components/encryption",
   "components/encryption/export",
   "components/engine_rocks_helper",
@@ -287,17 +245,6 @@
   "components/external_storage",
   "components/external_storage/export",
   "components/file_system",
-<<<<<<< HEAD
-  "components/collections",
-  "components/coprocessor_plugin_api",
-  "components/resource_metering",
-
-  "mock-engine-store",
-  "tests",
-  "raftstore-proxy",
-  "gen-proxy-ffi",
-  "components/api_version",
-=======
   "components/into_other",
   "components/keys",
   "components/log_wrappers",
@@ -334,7 +281,6 @@
   "fuzz/fuzzer-honggfuzz",
   "fuzz/fuzzer-libfuzzer",
   "tests",
->>>>>>> 080d0868
 ]
 default-members = ["raftstore-proxy"]
 
